import * as React from "react";

import Card from "@mui/material/Card";
import Icon from "@mui/material/Icon";
import { Divider, Grid, Typography } from "@mui/material";
import { fetchJsonReport } from "../../../utils/fatch_json_report";
import { Link } from "react-router-dom";
import { assessment_datastore } from "../../../dataStore";
import MKBox from "../../../components/MKBox";
import MKTypography from "../../../components/MKTypography";

import {
  assessment_path,
  assessment_report
} from "../../../utils/assessmentReport";
import { forEach } from "lodash";
<<<<<<< HEAD
import { BOLD_WEIGHT } from "jest-matcher-utils";
//import SimpleBar from 'simplebar-react';
//import 'simplebar-react/dist/simplebar.min.css';
=======
>>>>>>> e8e93e58

export const fetchJsonData = async (link: any, setJsonData: any) => {
  try {
    const response = await fetchJsonReport(link);
    try {
      let data = JSON.parse(response);
      if (link.toLocaleLowerCase().endsWith(".pdf")) {
        setJsonData(true);
      } else {
        setJsonData(data);
      }
      return true;
    } catch (err) {
      if (link.toLocaleLowerCase().endsWith(".pdf")) {
        setJsonData(false);
      } else {
        setJsonData({});
      }
      return false;
    }
  } catch (error) {
    if (link.toLocaleLowerCase().endsWith(".pdf")) {
      setJsonData(false);
    } else {
      setJsonData({});
    }
    return false;
  }
};

<<<<<<< HEAD
export const fetchvulJsonData = async (link: any, vulTool: any, setCQData: any, setSQData: any) => {
  try {
    const response = await fetchJsonReport(link);
    try {
      let data = JSON.parse(response);
      //console.log("fetcheddata=", data);
      if(vulTool === "codeql"){
         setCQData(data);
         //console.log("fetchedql=", data);
      }
      else if(vulTool === "sonarqube"){
         setSQData(data);
         
         //console.log("fetchedsl=", data);
      }
      else
         return false
    } catch (err) {
        
        return false;
    }
  } catch (error) {
      
      return false;
  }
};

=======
>>>>>>> e8e93e58
const FetchLowScores = ({ data }: any) => {
  let lowscorers: any = [];
  let displayData: any = {};
  data.checks.forEach ((issue) => {
    if(issue.hasOwnProperty('score')){
      if(issue.score <= 5)
        lowscorers.push(issue);
    }
    else 
    {
      lowscorers.push(issue);
    }      
  });
  displayData = lowscorers.map(function(iss:any, index:number)
  {
    return(<>
<<<<<<< HEAD
            
              <MKTypography variant="body1" 
                            color="inherit" 
                            style={{fontSize:"calc(0.2rem + 0.5vw)", 
                                     
                                    paddingLeft: "calc(0.1rem + 0.3vw)"}}>
                 <b>{iss.name} </b>: {iss.reason}
              </MKTypography>
            
=======
            <li>
              <MKTypography variant="body1" 
                            color="inherit" 
                            style={{fontSize:"calc(0.2rem + 0.5vw)", 
                                    marginTop: "calc(-0.4rem + (-0.2vw))", 
                                    paddingLeft: "calc(0.1rem + 0.3vw)"}}>
                 {iss.name} : {iss.reason}
              </MKTypography>
            </li>
>>>>>>> e8e93e58
          </>
        )
  })
  return(<>
          <Grid style={{minWidth: "200px"}}>
<<<<<<< HEAD
              {displayData}
=======
            <ul>
              {displayData}
            </ul>
>>>>>>> e8e93e58
          </Grid>
        </>
  )   
};

const FetchCS = ({ data }: any) => {
  
  return(<>
            <Grid style={{minWidth: "200px"}}>
<<<<<<< HEAD
                <Grid>
                    <MKTypography variant="body1" 
                                  color="inherit" 
                                  style={{fontSize:"calc(0.2rem + 0.5vw)", 
                                          justifyContent: "center",
                                          display: "flex",
                                          paddingLeft: "calc(0.1rem + 0.3vw)"
                                        }}>
                      <b>Age </b>: {data.created_since} months
                  </MKTypography>
                </Grid>
                <Grid>
                  <MKTypography variant="body1" 
                                color="inherit" 
                                style={{fontSize:"calc(0.2rem + 0.5vw)", 
                                        justifyContent: "center",
                                        display: "flex",
                                        paddingLeft: "calc(0.1rem + 0.3vw)"
                                      }}>
                    <b> No. Of Contributors </b>: {data.contributor_count}
                  </MKTypography>
                </Grid>
                
                <Grid>
                  <MKTypography variant="body1" 
                                color="inherit" 
                                style={{fontSize:"calc(0.2rem + 0.5vw)", 
                                        justifyContent: "center",
                                        display: "flex",
                                        paddingLeft: "calc(0.1rem + 0.3vw)"
                                      }}>
                   <b> Organisations </b>: {data.org_count}
                  </MKTypography>
                </Grid>
                <Grid>
                  <MKTypography variant="body1" 
                                  color="inherit" 
                                  style={{fontSize:"calc(0.2rem + 0.5vw)", 
                                          justifyContent: "center",
                                          display: "flex",
                                          paddingLeft: "calc(0.1rem + 0.3vw)"}}>
                    <b>Issue Fixed </b>: {data.closed_issues_count}
                  </MKTypography>
                </Grid>
                <Grid>
                  <MKTypography variant="body1" 
                                color="inherit" 
                                style={{fontSize:"calc(0.2rem + 0.5vw)", 
                                        justifyContent: "center",
                                        display: "flex",
                                        paddingLeft: "calc(0.1rem + 0.3vw)"
                                      }}>
                   <b> Last Updated </b>: {data.updated_since}
                  </MKTypography>
                </Grid>
=======
              <ul>
                <li>
                    <MKTypography variant="body1" 
                                  color="inherit" 
                                  style={{fontSize:"calc(0.2rem + 0.5vw)", 
                                          marginTop: "calc(-0.4rem + (-0.3vw))",
                                          paddingLeft: "calc(0.1rem + 0.3vw)"
                                        }}>
                      Age : {data.created_since} months
                  </MKTypography>
                </li>
                <li>
                  <MKTypography variant="body1" 
                                color="inherit" 
                                style={{fontSize:"calc(0.2rem + 0.5vw)", 
                                        marginTop: "calc(-0.4rem + (-0.3vw))",
                                        paddingLeft: "calc(0.1rem + 0.3vw)"
                                      }}>
                     No. Of Contributors : {data.contributor_count}
                  </MKTypography>
                </li>
                <li>
                  <MKTypography variant="body1" 
                                color="inherit" 
                                style={{fontSize:"calc(0.2rem + 0.5vw)", 
                                        marginTop: "calc(-0.4rem + (-0.3vw))",
                                        paddingLeft: "calc(0.1rem + 0.3vw)"
                                      }}>
                    Update Frequency : {data.commit_frequency}
                  </MKTypography>
                </li>
                <li>
                  <MKTypography variant="body1" 
                                color="inherit" 
                                style={{fontSize:"calc(0.2rem + 0.5vw)", 
                                        marginTop: "calc(-0.4rem + (-0.3vw))",
                                        paddingLeft: "calc(0.1rem + 0.3vw)"
                                      }}>
                    Organisations : {data.org_count}
                  </MKTypography>
                </li>
                <li>
                  <MKTypography variant="body1" 
                                  color="inherit" 
                                  style={{fontSize:"calc(0.2rem + 0.5vw)", 
                                          marginTop: "calc(-0.4rem + (-0.3vw))",
                                          paddingLeft: "calc(0.1rem + 0.3vw)"}}>
                    Issue Fixed : {data.closed_issues_count}
                  </MKTypography>
                </li>
                <li>
                  <MKTypography variant="body1" 
                                color="inherit" 
                                style={{fontSize:"calc(0.2rem + 0.5vw)", 
                                        marginTop: "calc(-0.4rem + (-0.3vw))",
                                        paddingLeft: "calc(0.1rem + 0.3vw)"
                                      }}>
                    Last Updated : {data.updated_since}
                  </MKTypography>
                </li>
              </ul>
>>>>>>> e8e93e58
            </Grid>
          </>
        );
};

<<<<<<< HEAD
const FetchSAST = ({ cqData, sqData }: any) => {
=======
const FetchSAST = ({ data }: any) => {
>>>>>>> e8e93e58
  
  let critical: number = 0;
  let high: number = 0;
  let medium: number = 0;
  let low: number = 0;
<<<<<<< HEAD
  //console.log("receiveCQdData=" + cqData);
  //console.log("receivedSQData" + sqData);
  if (JSON.stringify(Object.values(cqData).length) !== "0" && 
      JSON.stringify(Object.values(sqData).length) === "0"){
    cqData.forEach ((vul) => {
      if(vul.rule.security_severity_level === "critical"){
        critical++;
      }else if(vul.rule.security_severity_level === "high"){
        high++;
      }else if(vul.rule.security_severity_level === "medium"){
        medium++;
      }else if(vul.rule.security_severity_level === "high"){
        low++;
      } 
    });

    return(<>
            <Grid style={{minWidth: "calc(10rem + 5vw)", marginTop:"1.1rem", marginLeft: "1.5rem"}}>
=======

  data.forEach ((vul) => {
     if(vul.rule.security_severity_level === "critical"){
       critical++;
     }else if(vul.rule.security_severity_level === "high"){
       high++;
     }else if(vul.rule.security_severity_level === "medium"){
       medium++;
     }else if(vul.rule.security_severity_level === "high"){
       low++;
     } 
  });

  return(<>
            <Grid style={{minWidth: "calc(10rem + 5vw)", marginTop:"2.1rem", marginLeft: "3rem"}}>
>>>>>>> e8e93e58
              <Grid container>
                  <Grid xs={6}>
                  <MKTypography variant="body1" 
                                color="inherit" 
                                style={{fontSize:"calc(0.6rem + 0.5vw)", 
<<<<<<< HEAD
                                        
=======
                                        marginTop: "calc(-0.4rem + (-0.3vw))",
>>>>>>> e8e93e58
                                        paddingLeft: "calc(0.1rem + 0.3vw)"
                                }}>
                    Critical : {critical}
                  </MKTypography>
                  </Grid>
                  <Grid xs={6}>
                  <MKTypography variant="body1" 
                                color="inherit" 
                                style={{fontSize:"calc(0.6rem + 0.5vw)", 
<<<<<<< HEAD
                                        
=======
                                        marginTop: "calc(-0.4rem + (-0.3vw))",
>>>>>>> e8e93e58
                                        paddingLeft: "calc(0.1rem + 0.3vw)"
                                }}>
                    High : {high}
                  </MKTypography>
                  </Grid>
                </Grid>
                <Grid container>
                  <Grid xs={6}>
                  <MKTypography variant="body1" 
                                color="inherit" 
                                style={{fontSize:"calc(0.6rem + 0.5vw)", 
<<<<<<< HEAD
                                        
=======
                                        marginTop: "calc(-0.4rem + (-0.3vw))",
>>>>>>> e8e93e58
                                        paddingLeft: "calc(0.1rem + 0.3vw)"
                                }}>
                    Medium : {medium}
                  </MKTypography>
                  </Grid>
                  <Grid xs={6}>
                  <MKTypography variant="body1" 
                                color="inherit" 
                                style={{fontSize:"calc(0.6rem + 0.5vw)", 
<<<<<<< HEAD
                                        
=======
                                        marginTop: "calc(-0.4rem + (-0.3vw))",
>>>>>>> e8e93e58
                                        paddingLeft: "calc(0.1rem + 0.3vw)"
                                      }}>
                    Low : {low}
                  </MKTypography>
                  </Grid>
              </Grid>
            </Grid>
          </>
        );
<<<<<<< HEAD
  }else if (JSON.stringify(Object.values(cqData).length) === "0" && 
            JSON.stringify(Object.values(sqData).length) !== "0"){
    let sqblocker: number = 0;
    let sqcritical: number = 0;
    let sqmajor: number = 0;
    let sqminor: number = 0;


    sqData[5].forEach ((vul) => {
      if(vul.severity === "BLOCKER"){
        sqblocker++;
      }else if(vul.severity === "CRITICAL"){
        sqcritical++;
      }else if(vul.severity === "MAJOR"){
        sqmajor++;
      }else if(vul.severity === "MINOR"){
        sqminor++;
      } 
    });

    return(<>
            <Grid style={{minWidth: "calc(10rem + 5vw)", marginTop:"1.1rem", marginLeft: "1.5rem"}}>
              <Grid container>
                  <Grid xs={6}>
                  <MKTypography variant="body1" 
                                color="inherit" 
                                style={{fontSize:"calc(0.6rem + 0.5vw)", 
                                        
                                        paddingLeft: "calc(0.1rem + 0.3vw)"
                                }}>
                    Blocker : {sqblocker}
                  </MKTypography>
                  </Grid>
                  <Grid xs={6}>
                  <MKTypography variant="body1" 
                                color="inherit" 
                                style={{fontSize:"calc(0.6rem + 0.5vw)", 
                                        
                                        paddingLeft: "calc(0.1rem + 0.3vw)"
                                }}>
                    Critical : {sqcritical}
                  </MKTypography>
                  </Grid>
                </Grid>
                <Grid container>
                  <Grid xs={6}>
                  <MKTypography variant="body1" 
                                color="inherit" 
                                style={{fontSize:"calc(0.6rem + 0.5vw)", 
                                        
                                        paddingLeft: "calc(0.1rem + 0.3vw)"
                                }}>
                    Major : {sqmajor}
                  </MKTypography>
                  </Grid>
                  <Grid xs={6}>
                  <MKTypography variant="body1" 
                                color="inherit" 
                                style={{fontSize:"calc(0.6rem + 0.5vw)", 
                                        
                                        paddingLeft: "calc(0.1rem + 0.3vw)"
                                      }}>
                    Minor : {sqminor}
                  </MKTypography>
                  </Grid>
              </Grid>
            </Grid>
          </>
        );
  } else if (JSON.stringify(Object.values(cqData).length) !== "0" && 
             JSON.stringify(Object.values(sqData).length) !== "0"){
    let cqcritical: number = 0;
    let cqhigh: number = 0;
    let cqmedium: number = 0;
    let cqlow: number = 0;

    let sqblocker: number = 0;
    let sqcritical: number = 0;
    let sqmajor: number = 0;
    let sqminor: number = 0;

    cqData.forEach ((vul) => {
      if(vul.rule.security_severity_level === "critical"){
        cqcritical++;
      }else if(vul.rule.security_severity_level === "high"){
        cqhigh++;
      }else if(vul.rule.security_severity_level === "medium"){
        cqmedium++;
      }else if(vul.rule.security_severity_level === "low"){
        cqlow++;
      } 
    });

    sqData[5].forEach ((vul) => {
      if(vul.severity === "BLOCKER"){
        sqblocker++;
      }else if(vul.severity === "CRITICAL"){
        sqcritical++;
      }else if(vul.severity === "MAJOR"){
        sqmajor++;
      }else if(vul.severity === "MINOR"){
        sqminor++;
      } 
    });

    //console.log("Blocker="+sqblocker + " Critical="+ sqcritical + " Major=" + sqmajor)
    return(<>
          <Grid style={{minWidth: "calc(10rem + 5vw)"}}>
           <Grid container>
              <Grid xs={6}>
                <Grid>
                  <Grid container >
                      <Grid xs={12} style={{justifyContent: "center", display: "flex"}}>
                         <MKTypography variant="body1" 
                                color="inherit" 
                                style={{fontSize:"calc(0.4rem + 0.3vw)"}}>
                            <b>Critical </b>: {cqcritical}
                         </MKTypography>
                      </Grid>
                      <Grid xs={12} style={{justifyContent: "center", display: "flex"}}>
                         <MKTypography variant="body1" 
                                color="inherit" 
                                style={{fontSize:"calc(0.4rem + 0.3vw)"}}>
                             <b>High </b>: {cqhigh}
                         </MKTypography>
                      </Grid>
                      <Grid xs={12} style={{justifyContent: "center", display: "flex"}}>
                         <MKTypography variant="body1" 
                                color="inherit" 
                                style={{fontSize:"calc(0.4rem + 0.3vw)"}}>
                            <b>Medium </b>: {cqmedium}
                         </MKTypography>
                      </Grid>
                      <Grid xs={12} style={{justifyContent: "center", display: "flex"}}>
                         <MKTypography variant="body1" 
                                color="inherit" 
                                style={{fontSize:"calc(0.4rem + 0.3vw)"}}>
                             <b>Low </b>: {cqlow}
                         </MKTypography>
                      </Grid>
                  </Grid>
                </Grid>
              </Grid>
              <Grid xs={6}>
                  <Grid >
                    <Grid container>
                      <Grid xs={12} style={{justifyContent: "center", display: "flex"}}>
                         <MKTypography variant="body1" 
                                color="inherit" 
                                style={{fontSize:"calc(0.4rem + 0.3vw)"}}>
                             <b>Critical </b> : {sqblocker}
                         </MKTypography>
                      </Grid>
                      <Grid xs={12} style={{justifyContent: "center", display: "flex"}}>
                         <MKTypography variant="body1" 
                                color="inherit" 
                                style={{fontSize:"calc(0.4rem + 0.3vw)"}}>
                             <b>High</b> : {sqcritical}
                         </MKTypography>
                      </Grid>
                      <Grid xs={12} style={{justifyContent: "center", display: "flex"}}>
                         <MKTypography variant="body1" 
                                color="inherit" 
                                style={{fontSize:"calc(0.4rem + 0.3vw)"}}>
                             <b>Medium</b> : {sqmajor}
                         </MKTypography>
                      </Grid>
                      <Grid xs={12} style={{justifyContent: "center", display: "flex"}}>
                         <MKTypography variant="body1" 
                                color="inherit" 
                                style={{fontSize:"calc(0.4rem + 0.3vw)"}}>
                             <b>Low</b>: {sqminor}
                         </MKTypography>
                      </Grid>
                    </Grid>
                  </Grid>
               </Grid>
            </Grid>
          </Grid>
          </>
        );
  }else{
    return(<></>);
  }
=======
>>>>>>> e8e93e58
};

const FetchLicense = ({ data, uniq_lic, itemData }: any) => {

  let license_list: string [] = [];
  let non_lic_files: number = 0;

  uniq_lic.forEach ((ul) => {
    if(ul.length !== 0)
      license_list.push(" "+ ul + ",")
  });

  data.forEach((ld) => {
    if(ld.LicenseConcluded && (ld.LicenseConcluded === "NOASSERTION" ||
       ld.LicenseConcluded.length === 0 ))
       non_lic_files++;
  });
  
  return(<>
          <Grid style={{minWidth: "200px"}}>
              <Grid container>
                <Grid xs={12}>
                <MKTypography variant="body1" 
                              color="inherit" 
                              style={{fontSize:"calc(0.2rem + 0.5vw)", 
<<<<<<< HEAD
                                      justifyContent: "center",
                                      display: "flex",
                                      paddingLeft: "calc(0.1rem + 0.3vw)"
                                    }}>
                    <b>Project License </b>: {itemData.license.key}
=======
                                      
                                      paddingLeft: "calc(0.1rem + 0.3vw)"
                                    }}>
                    Project License : {itemData.license.key}
>>>>>>> e8e93e58
                  </MKTypography>
                </Grid>
                <Grid xs={12}>
                <MKTypography variant="body1" 
                              color="inherit" 
                              style={{fontSize:"calc(0.2rem + 0.5vw)", 
<<<<<<< HEAD
                                      justifyContent: "center",
                                      display: "flex",
                                      paddingLeft: "calc(0.1rem + 0.3vw)"
                                    }}>
                  <b>No. of Non License Files </b>: {non_lic_files}
=======
                                      
                                      paddingLeft: "calc(0.1rem + 0.3vw)"
                                    }}>
                  No. of Non License Files : {non_lic_files}
>>>>>>> e8e93e58
                </MKTypography>
                </Grid>
                <Grid xs={12}>
                <MKTypography variant="body1" 
                              color="inherit" 
                              style={{fontSize:"calc(0.2rem + 0.5vw)", 
<<<<<<< HEAD
                                      justifyContent: "center",
                                      display: "flex",
                                      paddingLeft: "calc(0.1rem + 0.3vw)"
                                    }}>
                    <b>Unique Licenses </b>: {license_list}
=======
                                      
                                      paddingLeft: "calc(0.1rem + 0.3vw)"
                                    }}>
                    Unique Licenses : {license_list}
>>>>>>> e8e93e58
                </MKTypography>
                </Grid>
          </Grid>   
        </Grid>
      </>
    );
};

const FetchSBOM = ({ data, masterData }: any) => {
  
  let tracked: string []= [];
  let dis: any = {};
  
  data.forEach((dp) => {
    masterData.forEach((tp) => {
      let duplicate: boolean  = false;
      if(dp.name === tp.name){
        tracked.forEach((tmptracked) => {
            if(tmptracked === dp.name)
            duplicate = true;
        });
        
        if(!duplicate)
          tracked.push(dp.name);
      }  
    });
  });

  dis = tracked.map(function( td: string, index: number){
    return(<>
              <Grid xs={12}>
<<<<<<< HEAD
                <MKTypography key={index} variant="body1" 
                              color="inherit" 
                              style={{fontSize:"calc(0.2rem + 0.5vw)",
                                      paddingLeft: "calc(0.1rem + 0.3vw)",
                                      justifyContent: "center",
                                      display: "flex",
=======
                <MKTypography variant="body1" 
                              color="inherit" 
                              style={{fontSize:"calc(0.2rem + 0.5vw)",
                                      paddingLeft: "calc(0.1rem + 0.3vw)"
>>>>>>> e8e93e58
                                    }}>
                  {td}  
                </MKTypography>   
              </Grid>     
            </>
          );
  });

  return(<>
          <Grid style={{minWidth: "200px"}}>
<<<<<<< HEAD
                <MKTypography key="mainSBOM" variant="body1" 
                              color="inherit" 
                              style={{fontSize:"calc(0.3rem + 0.5vw)", 
                                      justifyContent: "center",
                                      display: "flex",
                                      paddingLeft: "calc(0.1rem + 0.3vw)"
                                    }}>
                    <b>Projects Under BeS :</b> 
=======
                <MKTypography variant="body1" 
                              color="inherit" 
                              style={{fontSize:"calc(0.2rem + 0.5vw)", 
                                      
                                      paddingLeft: "calc(0.1rem + 0.3vw)"
                                    }}>
                    Projects Under BeS : 
>>>>>>> e8e93e58
                </MKTypography>
                <Grid container>
                {dis}
                </Grid>
          </Grid>
        </>
      );
};

<<<<<<< HEAD
const GetAssessmentData = ({ version, name, report, itemData, masterData }: any) => {
  const [jsonData, setJsonData]: any = React.useState({});
  const [codeQlData, setCQData]: any = React.useState({});
  const [sonarqubeData, setSQData]: any = React.useState({});
=======
const CheckLink = ({ version, name, report, itemData, masterData }: any) => {
  const [linkStatus, setLinkStatus]: any = React.useState({});
>>>>>>> e8e93e58
  let reportNameMap = "";
  
  if (report === "Criticality Score") {
    reportNameMap = "Criticality Score";
  } else if (report === "Vulnerabilities") {
    reportNameMap = "Codeql";
  } else if (report === "License Compliance") {
    reportNameMap = "Fossology";
  } else if (report === "Dependencies") {
    reportNameMap = "SBOM";
  } else if (report === "ScoreCard") {
    reportNameMap = "Scorecard";
  }
  
  //if(report !== "Vulnerabilities")
  //{
  React.useEffect(() => {
    if (version.trim()) {
      let link: string = "";
         link= `${assessment_datastore}/${name}/${version}/${assessment_path[reportNameMap]}/${name}-${version}-${assessment_report[reportNameMap]}-report.json`;
         fetchJsonData(link, setJsonData);
    }
    }, [version]);
    //console.log("json data =", jsonData);
  //}
  React.useEffect(() => {
    if (version.trim()) {
      let link: string = "";
<<<<<<< HEAD
          link= `${assessment_datastore}/${name}/${version}/${assessment_path[reportNameMap]}/${name}-${version}-sonarqube-report.json`;
          fetchvulJsonData(link, "sonarqube", setCQData, setSQData);
    }
  }, [version]);
  
  //if(report === "Vulnerabilities")
  //{
    React.useEffect(() => {
      if (version.trim()) {
        let link: string = "";
          link= `${assessment_datastore}/${name}/${version}/${assessment_path[reportNameMap]}/${name}-${version}-codeql-report.json`;
          fetchvulJsonData(link, "codeql", setCQData, setSQData);
      }
    }, [version]);

   
    //sonarqubeData = JSON.stringify(sonarqubeData);
    //console.log("codeql data =", codeQlData);
    //console.log("sonarqube data=", sonarqubeData)
  //}

  
  let jsonDataLength: number = Object.values(jsonData).length;
  if (report === "Criticality Score" && jsonDataLength !== 0){ 
=======
      link= `${assessment_datastore}/${name}/${version}/${assessment_path[reportNameMap]}/${name}-${version}-${assessment_report[reportNameMap]}-report.json`;
      verifyLink(link, setLinkStatus);
    }
  }, [version]);

  let linkStatusLength: number = Object.values(linkStatus).length;
  if (report === "Criticality Score" && linkStatusLength !== 0){ 
>>>>>>> e8e93e58
    return (
      <>
        <Typography variant="h6" 
                    color="inherit" 
                    style={{fontSize: "calc(0.6rem + 0.5vw)",
                    justifyContent: "center",
                    display: "flex"}}>
<<<<<<< HEAD
           {jsonData.criticality_score}
        </Typography>
        <Grid style={{height: "100px", 
                      minWidth: "90%",
                      borderRadius: "3px"
                    }} 
                    >
          <MKBox>
            <FetchCS 
             data={jsonData}
            />
          </MKBox>
        </Grid>
=======
           {linkStatus.criticality_score}
        </Typography>
        <Card style={{height: "100px", 
                      minWidth: "100%",
                      borderRadius: "3px"
                    }} 
                    sx={{ overflowY: "scroll"}}>
          <MKBox>
            <FetchCS 
             data={linkStatus}
            />
          </MKBox>
        </Card>
>>>>>>> e8e93e58
      </>
    );
  }

  const pathName: string = `/BeSLighthouse/bes_assessment_report/:${name}/:${version}/:${reportNameMap}`;
  const myObject = { pathname: pathName, state: jsonData } as {
    pathname: string;
  };

<<<<<<< HEAD
  if (report === "ScoreCard" && jsonDataLength !== 0) {  
=======
  if (report === "ScoreCard" && linkStatusLength !== 0) {  
>>>>>>> e8e93e58
    return (<>
              <Typography variant="h6" 
                          color="inherit" 
                          style={{fontSize: "calc(0.6rem + 0.5vw)"}}>
                <Link to={myObject} 
                      style={{fontSize: "calc(0.6rem + 0.5vw)", 
                              display: "flex", 
                              justifyContent: "center"}}>
<<<<<<< HEAD
                  {jsonData.score}
                </Link>
              </Typography>
              <Grid style={{height: "100px",
                            minWidth: "90%",
=======
                  {linkStatus.score}
                </Link>
              </Typography>
              <Card style={{height: "100px",
                            minWidth: "100%",
>>>>>>> e8e93e58
                            borderRadius: "3px"
                          }} 
                        sx={{ overflowY: "scroll"}}>
                <MKBox>
                  <FetchLowScores 
<<<<<<< HEAD
                     data={jsonData}
                  />
                </MKBox>
              </Grid>
            </>
          );
  }

  if (report === "Vulnerabilities" && (JSON.stringify(Object.values(codeQlData).length) !== "0" && 
                                       JSON.stringify(Object.values(sonarqubeData).length) === "0")) { 
    //console.log("codeql issues = " + codeQlData.length)   
    return (<>
              <Typography variant="h6" 
                          color="inherit" 
                          style={{fontSize: "calc(0.6rem + 0.5vw)",
                                  display: "flex", 
                                  justifyContent: "center"}}>
                  {codeQlData.length}
              </Typography>
                <MKBox >
                 <FetchSAST 
                     cqData={codeQlData}
                     sqData={sonarqubeData}
=======
                     data={linkStatus}
                  />
                </MKBox>
              </Card>
            </>
          );
  }

  if (report === "Vulnerabilities" && linkStatusLength !== 0) {    
    return (<>
              <Typography variant="h6" 
                          color="inherit" 
                          style={{fontSize: "calc(0.6rem + 0.5vw)"}}>
                <Link to={myObject} 
                      style={{fontSize: "calc(0.6rem + 0.5vw)",
                              display: "flex", 
                              justifyContent: "center"}}>
                  {linkStatus.length}
                </Link>
              </Typography>
                <MKBox >
                 <FetchSAST 
                     data={linkStatus}
>>>>>>> e8e93e58
                 />
                </MKBox>
            </>
          );
<<<<<<< HEAD
  }else if (report === "Vulnerabilities" && (JSON.stringify(Object.values(sonarqubeData).length) !== "0" && 
                                             JSON.stringify(Object.values(codeQlData).length) === "0")) { 
    //console.log("sonarqube issues = " + Object.values(sonarqubeData).length)   
    return (<>
              <Typography variant="h6" 
                          color="inherit" 
                          style={{fontSize: "calc(0.6rem + 0.5vw)",
                                  display: "flex", 
                                  justifyContent: "center"}}>
                  {Object.values(sonarqubeData).length}
              </Typography>
                <MKBox >
                 <FetchSAST 
                     cqData={codeQlData}
                     sqData={sonarqubeData}
                 />
                </MKBox>
            </>
          );
  }else if (report === "Vulnerabilities" && (JSON.stringify(Object.values(codeQlData).length) !== "0" && 
                                            JSON.stringify(Object.values(sonarqubeData).length) !== "0")){
    //console.log("codeql issues both = " + JSON.stringify(Object.values(codeQlData).length))
    //console.log("sonarqube issues both = " + JSON.stringify(Object.values(sonarqubeData).length))
    const codeqldetails: any = Object.values(codeQlData);
    const sonardetails: any = Object.values(sonarqubeData);
    const codeqllength: number = Object.values(codeQlData).length;
    const sonarlength: number = Object.values(sonarqubeData).length;
    //console.log(codeqldetails.length);
    //console.log(Object.values(sonardetails));
    return(
      <>
          <Grid container xs={12}>
             <Grid xs={6}>
                <Typography variant="h6" 
                            color="inherit" 
                            style={{fontSize: "calc(0.6rem + 0.5vw)",
                                  justifyContent: "center",
                                  display: "flex"}}>
                  {codeqllength}
                </Typography>
             </Grid>
             <Grid xs={6}>
                <Typography variant="h6" 
                            color="inherit" 
                            style={{fontSize: "calc(0.6rem + 0.5vw)", 
                                  justifyContent: "center",
                                  display: "flex"}}>
                    {sonardetails[0]}
                </Typography>
             </Grid>
          </Grid>
          <Grid container>
            <Grid>
              <MKBox >
                 <FetchSAST 
                     cqData={codeqldetails}
                     sqData={sonardetails}
                 />
                </MKBox>
            </Grid>
          </Grid>
      </>
    );
  }

  if (report === "License Compliance" && jsonDataLength !== 0) {
    let uniqueLicenses: any = [];
    
    for (let i = 0; i < jsonData.length; i++) {
=======
  }

  if (report === "License Compliance" && linkStatusLength !== 0) {
    let uniqueLicenses: any = [];
    
    for (let i = 0; i < linkStatus.length; i++) {
>>>>>>> e8e93e58
      let flag: number = 0;
      for (let j = 0; j < uniqueLicenses.length; j++) {
        if (
          jsonData[i].LicenseConcluded === uniqueLicenses[j] ||
          jsonData[i].LicenseConcluded === "NOASSERTION"
        ) {
          flag = 1;
          break;
        }
      }
<<<<<<< HEAD
      if (flag === 0 && jsonData[i].hasOwnProperty('LicenseConcluded') && jsonData[i].LicenseConcluded.length !== 0) {
        uniqueLicenses.push(jsonData[i].LicenseConcluded);
=======
      if (flag === 0 && linkStatus[i].hasOwnProperty('LicenseConcluded') && linkStatus[i].LicenseConcluded.length !== 0) {
        uniqueLicenses.push(linkStatus[i].LicenseConcluded);
>>>>>>> e8e93e58
      }
    }
    return( 
            <>
              <Typography variant="h6" 
                          color="inherit" 
                          style={{fontSize: "calc(0.6rem + 0.5vw)"}}>
                <Link to={myObject} 
                      style={{ fontSize: "calc(0.6rem + 0.5vw)",
                      display: "flex", 
                      justifyContent: "center"}}>
                  {uniqueLicenses.length}
                </Link>
              </Typography>
<<<<<<< HEAD
              <Grid style={{height: "100px",
=======
              <Card style={{height: "100px",
>>>>>>> e8e93e58
                            borderRadius: "3px"
                            }} 
                            >
                <MKBox>
                  <FetchLicense 
<<<<<<< HEAD
                     data={jsonData}
=======
                     data={linkStatus}
>>>>>>> e8e93e58
                     uniq_lic={uniqueLicenses}
                     itemData={itemData}
                  />
                </MKBox>
<<<<<<< HEAD
              </Grid>
            </>
          );
  }

  if (report === "Dependencies" && jsonDataLength !== 0) {
    return (<>
             <Typography variant="h6" 
                         color="inherit" 
                         style={{fontSize: "calc(0.6rem + 0.5vw)"
                               }}> 
                <Link to={myObject}
                      style={{ fontSize: "calc(0.6rem + 0.5vw)",
                      display: "flex", 
                      justifyContent: "center"}}>
                  {jsonData.packages.length}
                </Link> 
             </Typography>
             <Grid style={{height: "100px",
                           borderRadius: "3px"
                          }} 
                          sx={{ overflowY: "scroll"}}>
                <MKBox>
                  <FetchSBOM 
                     data={jsonData.packages}
                     masterData={masterData}
                  />
                </MKBox>
              </Grid>
            </>
          );
  }
=======
              </Card>
            </>
          );
  }

  if (report === "Dependencies" && linkStatusLength !== 0) {
    return (<>
             <Typography variant="h6" 
                         color="inherit" 
                         style={{fontSize: "calc(0.6rem + 0.5vw)"
                               }}> 
                <Link to={myObject}
                      style={{ fontSize: "calc(0.6rem + 0.5vw)",
                      display: "flex", 
                      justifyContent: "center"}}>
                  {linkStatus.packages.length}
                </Link> 
             </Typography>
             <Card style={{height: "100px",
                           borderRadius: "3px"
                          }} 
                          sx={{ overflowY: "scroll"}}>
                <MKBox>
                  <FetchSBOM 
                     data={linkStatus.packages}
                     masterData={masterData}
                  />
                </MKBox>
              </Card>
            </>
          );
  }
>>>>>>> e8e93e58
  
  return (
    <Typography variant="h6" 
                color="inherit" 
<<<<<<< HEAD
                style={{fontSize: "calc(0.6rem + 0.5vw)", display: "flex", 
                justifyContent: "center"}}>
=======
                style={{fontSize: "calc(0.6rem + 0.5vw)"}}>
>>>>>>> e8e93e58
      --
    </Typography>
  );
};

const GetHeadings = ({ receivedValue }: any) => {

    if(receivedValue === "License Compliance"){
       return(<> {" "}
                  License Compatibiltity
                  <Icon title="Licensing information of the OSS" sx={{fontSize: 'calc(0.3rem + 0.3vw) !important'}}>
                    info
                  </Icon>
              </>);
    }else if(receivedValue === "Dependencies"){
      return(<> {" "}
                Dependencies
                <Icon title="Software Bill Of Material" sx={{fontSize: 'calc(0.3rem + 0.3vw) !important'}}>
                  info
                </Icon>
              </>);
      
    }else if(receivedValue === "ScoreCard"){
      return(<> {" "}
                OpenSSF Scorecard (0-10)
                <Icon title="Overall Security Score of the project" sx={{fontSize: 'calc(0.3rem + 0.3vw) !important'}}>
                  info
                </Icon>
              </>);
     
    }else if(receivedValue === "Criticality Score"){
      return(<> {" "}
                OpenSSF Criticality Score (0-1)
                <Icon title="Score to tell how critical the OSS project" sx={{fontSize: 'calc(0.3rem + 0.3vw) !important'}}>
                  info
                </Icon>
              </>);
     
    }else if(receivedValue === "Vulnerabilities"){
      return(<> {" "}
              Static Analysis Summary
              <Icon title="Provides Static Code Analysis (SAST) report by CodeQL / SonarQube" sx={{fontSize: 'calc(0.3rem + 0.3vw) !important'}}>
                info
              </Icon>
              </>);
    }else{
      return(receivedValue);
    }
}
function AssessmentReport({ title, name, version, itemData, masterData, ...other }: any) {
  const report: string[] = [
    "ScoreCard",
    "Criticality Score",
    "Vulnerabilities",
    "License Compliance",
    "Dependencies"
  ];
<<<<<<< HEAD

  return (<>
=======
  return (    
    
>>>>>>> e8e93e58
      <Grid container 
            p={0.3} 
            justifyContent="center" 
            style={{width: "100%"}}>
<<<<<<< HEAD
        {report.map((value) => {
=======
        {report.map((value, index) => {
>>>>>>> e8e93e58
          return (
            <>
              <Grid item 
                    xs={2.4}>
                <MKBox p={0.3} 
                       borderRadius="lg">
                  <Grid p={1} 
                        justifyContent="center" 
                        style={{backgroundColor: "#f3f6f4", 
                                borderRadius: "5px", 
                                minHeight: "10rem"}} >
                    <Grid container 
                          justifyContent="center" 
                          alignItems="center" >
                      <Grid item justifyContent="center">
                        <Typography variant="h6" 
                                    color="black" 
                                    style={{fontSize: "calc(0.3rem + 0.5vw)"}}>
                          <GetHeadings receivedValue={value}/> 
                        </Typography>
                      </Grid>
                    </Grid>
                    <Grid>
                      <Grid >
                        <Grid
                          container
                          justifyContent="center"
                          alignItems="center"
                          style={{display: "block"}}
                        >
                          <Grid>
<<<<<<< HEAD
                            <GetAssessmentData
=======
                            <CheckLink
>>>>>>> e8e93e58
                              version={version}
                              name={name}
                              report={value}
                              itemData={itemData}
                              masterData={masterData}
                            />
                          </Grid>
                        </Grid>
                      </Grid>
                    </Grid>
                  </Grid>
                </MKBox>
              </Grid>
            </>
          );
        })
      }
    </Grid>
<<<<<<< HEAD
    </>
=======
>>>>>>> e8e93e58
  );
};

export default AssessmentReport;<|MERGE_RESOLUTION|>--- conflicted
+++ resolved
@@ -1,6 +1,6 @@
 import * as React from "react";
 
-import Card from "@mui/material/Card";
+
 import Icon from "@mui/material/Icon";
 import { Divider, Grid, Typography } from "@mui/material";
 import { fetchJsonReport } from "../../../utils/fatch_json_report";
@@ -8,18 +8,10 @@
 import { assessment_datastore } from "../../../dataStore";
 import MKBox from "../../../components/MKBox";
 import MKTypography from "../../../components/MKTypography";
-
 import {
   assessment_path,
   assessment_report
 } from "../../../utils/assessmentReport";
-import { forEach } from "lodash";
-<<<<<<< HEAD
-import { BOLD_WEIGHT } from "jest-matcher-utils";
-//import SimpleBar from 'simplebar-react';
-//import 'simplebar-react/dist/simplebar.min.css';
-=======
->>>>>>> e8e93e58
 
 export const fetchJsonData = async (link: any, setJsonData: any) => {
   try {
@@ -50,21 +42,16 @@
   }
 };
 
-<<<<<<< HEAD
 export const fetchvulJsonData = async (link: any, vulTool: any, setCQData: any, setSQData: any) => {
   try {
     const response = await fetchJsonReport(link);
     try {
       let data = JSON.parse(response);
-      //console.log("fetcheddata=", data);
       if(vulTool === "codeql"){
          setCQData(data);
-         //console.log("fetchedql=", data);
       }
       else if(vulTool === "sonarqube"){
          setSQData(data);
-         
-         //console.log("fetchedsl=", data);
       }
       else
          return false
@@ -78,8 +65,6 @@
   }
 };
 
-=======
->>>>>>> e8e93e58
 const FetchLowScores = ({ data }: any) => {
   let lowscorers: any = [];
   let displayData: any = {};
@@ -96,49 +81,26 @@
   displayData = lowscorers.map(function(iss:any, index:number)
   {
     return(<>
-<<<<<<< HEAD
-            
               <MKTypography variant="body1" 
                             color="inherit" 
-                            style={{fontSize:"calc(0.2rem + 0.5vw)", 
-                                     
+                            style={{fontSize:"calc(0.2rem + 0.5vw)",
                                     paddingLeft: "calc(0.1rem + 0.3vw)"}}>
                  <b>{iss.name} </b>: {iss.reason}
               </MKTypography>
-            
-=======
-            <li>
-              <MKTypography variant="body1" 
-                            color="inherit" 
-                            style={{fontSize:"calc(0.2rem + 0.5vw)", 
-                                    marginTop: "calc(-0.4rem + (-0.2vw))", 
-                                    paddingLeft: "calc(0.1rem + 0.3vw)"}}>
-                 {iss.name} : {iss.reason}
-              </MKTypography>
-            </li>
->>>>>>> e8e93e58
           </>
         )
   })
   return(<>
           <Grid style={{minWidth: "200px"}}>
-<<<<<<< HEAD
               {displayData}
-=======
-            <ul>
-              {displayData}
-            </ul>
->>>>>>> e8e93e58
           </Grid>
         </>
   )   
 };
 
 const FetchCS = ({ data }: any) => {
-  
   return(<>
             <Grid style={{minWidth: "200px"}}>
-<<<<<<< HEAD
                 <Grid>
                     <MKTypography variant="body1" 
                                   color="inherit" 
@@ -194,87 +156,18 @@
                    <b> Last Updated </b>: {data.updated_since}
                   </MKTypography>
                 </Grid>
-=======
-              <ul>
-                <li>
-                    <MKTypography variant="body1" 
-                                  color="inherit" 
-                                  style={{fontSize:"calc(0.2rem + 0.5vw)", 
-                                          marginTop: "calc(-0.4rem + (-0.3vw))",
-                                          paddingLeft: "calc(0.1rem + 0.3vw)"
-                                        }}>
-                      Age : {data.created_since} months
-                  </MKTypography>
-                </li>
-                <li>
-                  <MKTypography variant="body1" 
-                                color="inherit" 
-                                style={{fontSize:"calc(0.2rem + 0.5vw)", 
-                                        marginTop: "calc(-0.4rem + (-0.3vw))",
-                                        paddingLeft: "calc(0.1rem + 0.3vw)"
-                                      }}>
-                     No. Of Contributors : {data.contributor_count}
-                  </MKTypography>
-                </li>
-                <li>
-                  <MKTypography variant="body1" 
-                                color="inherit" 
-                                style={{fontSize:"calc(0.2rem + 0.5vw)", 
-                                        marginTop: "calc(-0.4rem + (-0.3vw))",
-                                        paddingLeft: "calc(0.1rem + 0.3vw)"
-                                      }}>
-                    Update Frequency : {data.commit_frequency}
-                  </MKTypography>
-                </li>
-                <li>
-                  <MKTypography variant="body1" 
-                                color="inherit" 
-                                style={{fontSize:"calc(0.2rem + 0.5vw)", 
-                                        marginTop: "calc(-0.4rem + (-0.3vw))",
-                                        paddingLeft: "calc(0.1rem + 0.3vw)"
-                                      }}>
-                    Organisations : {data.org_count}
-                  </MKTypography>
-                </li>
-                <li>
-                  <MKTypography variant="body1" 
-                                  color="inherit" 
-                                  style={{fontSize:"calc(0.2rem + 0.5vw)", 
-                                          marginTop: "calc(-0.4rem + (-0.3vw))",
-                                          paddingLeft: "calc(0.1rem + 0.3vw)"}}>
-                    Issue Fixed : {data.closed_issues_count}
-                  </MKTypography>
-                </li>
-                <li>
-                  <MKTypography variant="body1" 
-                                color="inherit" 
-                                style={{fontSize:"calc(0.2rem + 0.5vw)", 
-                                        marginTop: "calc(-0.4rem + (-0.3vw))",
-                                        paddingLeft: "calc(0.1rem + 0.3vw)"
-                                      }}>
-                    Last Updated : {data.updated_since}
-                  </MKTypography>
-                </li>
-              </ul>
->>>>>>> e8e93e58
             </Grid>
           </>
         );
 };
 
-<<<<<<< HEAD
 const FetchSAST = ({ cqData, sqData }: any) => {
-=======
-const FetchSAST = ({ data }: any) => {
->>>>>>> e8e93e58
   
   let critical: number = 0;
   let high: number = 0;
   let medium: number = 0;
   let low: number = 0;
-<<<<<<< HEAD
-  //console.log("receiveCQdData=" + cqData);
-  //console.log("receivedSQData" + sqData);
+
   if (JSON.stringify(Object.values(cqData).length) !== "0" && 
       JSON.stringify(Object.values(sqData).length) === "0"){
     cqData.forEach ((vul) => {
@@ -291,33 +184,11 @@
 
     return(<>
             <Grid style={{minWidth: "calc(10rem + 5vw)", marginTop:"1.1rem", marginLeft: "1.5rem"}}>
-=======
-
-  data.forEach ((vul) => {
-     if(vul.rule.security_severity_level === "critical"){
-       critical++;
-     }else if(vul.rule.security_severity_level === "high"){
-       high++;
-     }else if(vul.rule.security_severity_level === "medium"){
-       medium++;
-     }else if(vul.rule.security_severity_level === "high"){
-       low++;
-     } 
-  });
-
-  return(<>
-            <Grid style={{minWidth: "calc(10rem + 5vw)", marginTop:"2.1rem", marginLeft: "3rem"}}>
->>>>>>> e8e93e58
               <Grid container>
                   <Grid xs={6}>
                   <MKTypography variant="body1" 
                                 color="inherit" 
                                 style={{fontSize:"calc(0.6rem + 0.5vw)", 
-<<<<<<< HEAD
-                                        
-=======
-                                        marginTop: "calc(-0.4rem + (-0.3vw))",
->>>>>>> e8e93e58
                                         paddingLeft: "calc(0.1rem + 0.3vw)"
                                 }}>
                     Critical : {critical}
@@ -327,11 +198,6 @@
                   <MKTypography variant="body1" 
                                 color="inherit" 
                                 style={{fontSize:"calc(0.6rem + 0.5vw)", 
-<<<<<<< HEAD
-                                        
-=======
-                                        marginTop: "calc(-0.4rem + (-0.3vw))",
->>>>>>> e8e93e58
                                         paddingLeft: "calc(0.1rem + 0.3vw)"
                                 }}>
                     High : {high}
@@ -343,11 +209,6 @@
                   <MKTypography variant="body1" 
                                 color="inherit" 
                                 style={{fontSize:"calc(0.6rem + 0.5vw)", 
-<<<<<<< HEAD
-                                        
-=======
-                                        marginTop: "calc(-0.4rem + (-0.3vw))",
->>>>>>> e8e93e58
                                         paddingLeft: "calc(0.1rem + 0.3vw)"
                                 }}>
                     Medium : {medium}
@@ -357,11 +218,6 @@
                   <MKTypography variant="body1" 
                                 color="inherit" 
                                 style={{fontSize:"calc(0.6rem + 0.5vw)", 
-<<<<<<< HEAD
-                                        
-=======
-                                        marginTop: "calc(-0.4rem + (-0.3vw))",
->>>>>>> e8e93e58
                                         paddingLeft: "calc(0.1rem + 0.3vw)"
                                       }}>
                     Low : {low}
@@ -371,7 +227,6 @@
             </Grid>
           </>
         );
-<<<<<<< HEAD
   }else if (JSON.stringify(Object.values(cqData).length) === "0" && 
             JSON.stringify(Object.values(sqData).length) !== "0"){
     let sqblocker: number = 0;
@@ -477,7 +332,6 @@
       } 
     });
 
-    //console.log("Blocker="+sqblocker + " Critical="+ sqcritical + " Major=" + sqmajor)
     return(<>
           <Grid style={{minWidth: "calc(10rem + 5vw)"}}>
            <Grid container>
@@ -556,8 +410,6 @@
   }else{
     return(<></>);
   }
-=======
->>>>>>> e8e93e58
 };
 
 const FetchLicense = ({ data, uniq_lic, itemData }: any) => {
@@ -583,54 +435,33 @@
                 <MKTypography variant="body1" 
                               color="inherit" 
                               style={{fontSize:"calc(0.2rem + 0.5vw)", 
-<<<<<<< HEAD
                                       justifyContent: "center",
                                       display: "flex",
                                       paddingLeft: "calc(0.1rem + 0.3vw)"
                                     }}>
                     <b>Project License </b>: {itemData.license.key}
-=======
-                                      
-                                      paddingLeft: "calc(0.1rem + 0.3vw)"
-                                    }}>
-                    Project License : {itemData.license.key}
->>>>>>> e8e93e58
                   </MKTypography>
                 </Grid>
                 <Grid xs={12}>
                 <MKTypography variant="body1" 
                               color="inherit" 
                               style={{fontSize:"calc(0.2rem + 0.5vw)", 
-<<<<<<< HEAD
                                       justifyContent: "center",
                                       display: "flex",
                                       paddingLeft: "calc(0.1rem + 0.3vw)"
                                     }}>
                   <b>No. of Non License Files </b>: {non_lic_files}
-=======
-                                      
-                                      paddingLeft: "calc(0.1rem + 0.3vw)"
-                                    }}>
-                  No. of Non License Files : {non_lic_files}
->>>>>>> e8e93e58
                 </MKTypography>
                 </Grid>
                 <Grid xs={12}>
                 <MKTypography variant="body1" 
                               color="inherit" 
                               style={{fontSize:"calc(0.2rem + 0.5vw)", 
-<<<<<<< HEAD
                                       justifyContent: "center",
                                       display: "flex",
                                       paddingLeft: "calc(0.1rem + 0.3vw)"
                                     }}>
                     <b>Unique Licenses </b>: {license_list}
-=======
-                                      
-                                      paddingLeft: "calc(0.1rem + 0.3vw)"
-                                    }}>
-                    Unique Licenses : {license_list}
->>>>>>> e8e93e58
                 </MKTypography>
                 </Grid>
           </Grid>   
@@ -662,19 +493,12 @@
   dis = tracked.map(function( td: string, index: number){
     return(<>
               <Grid xs={12}>
-<<<<<<< HEAD
                 <MKTypography key={index} variant="body1" 
                               color="inherit" 
                               style={{fontSize:"calc(0.2rem + 0.5vw)",
                                       paddingLeft: "calc(0.1rem + 0.3vw)",
                                       justifyContent: "center",
                                       display: "flex",
-=======
-                <MKTypography variant="body1" 
-                              color="inherit" 
-                              style={{fontSize:"calc(0.2rem + 0.5vw)",
-                                      paddingLeft: "calc(0.1rem + 0.3vw)"
->>>>>>> e8e93e58
                                     }}>
                   {td}  
                 </MKTypography>   
@@ -685,7 +509,6 @@
 
   return(<>
           <Grid style={{minWidth: "200px"}}>
-<<<<<<< HEAD
                 <MKTypography key="mainSBOM" variant="body1" 
                               color="inherit" 
                               style={{fontSize:"calc(0.3rem + 0.5vw)", 
@@ -694,15 +517,6 @@
                                       paddingLeft: "calc(0.1rem + 0.3vw)"
                                     }}>
                     <b>Projects Under BeS :</b> 
-=======
-                <MKTypography variant="body1" 
-                              color="inherit" 
-                              style={{fontSize:"calc(0.2rem + 0.5vw)", 
-                                      
-                                      paddingLeft: "calc(0.1rem + 0.3vw)"
-                                    }}>
-                    Projects Under BeS : 
->>>>>>> e8e93e58
                 </MKTypography>
                 <Grid container>
                 {dis}
@@ -712,15 +526,10 @@
       );
 };
 
-<<<<<<< HEAD
 const GetAssessmentData = ({ version, name, report, itemData, masterData }: any) => {
   const [jsonData, setJsonData]: any = React.useState({});
   const [codeQlData, setCQData]: any = React.useState({});
   const [sonarqubeData, setSQData]: any = React.useState({});
-=======
-const CheckLink = ({ version, name, report, itemData, masterData }: any) => {
-  const [linkStatus, setLinkStatus]: any = React.useState({});
->>>>>>> e8e93e58
   let reportNameMap = "";
   
   if (report === "Criticality Score") {
@@ -735,8 +544,6 @@
     reportNameMap = "Scorecard";
   }
   
-  //if(report !== "Vulnerabilities")
-  //{
   React.useEffect(() => {
     if (version.trim()) {
       let link: string = "";
@@ -744,20 +551,16 @@
          fetchJsonData(link, setJsonData);
     }
     }, [version]);
-    //console.log("json data =", jsonData);
-  //}
+  
   React.useEffect(() => {
     if (version.trim()) {
       let link: string = "";
-<<<<<<< HEAD
           link= `${assessment_datastore}/${name}/${version}/${assessment_path[reportNameMap]}/${name}-${version}-sonarqube-report.json`;
           fetchvulJsonData(link, "sonarqube", setCQData, setSQData);
     }
   }, [version]);
   
-  //if(report === "Vulnerabilities")
-  //{
-    React.useEffect(() => {
+  React.useEffect(() => {
       if (version.trim()) {
         let link: string = "";
           link= `${assessment_datastore}/${name}/${version}/${assessment_path[reportNameMap]}/${name}-${version}-codeql-report.json`;
@@ -765,24 +568,8 @@
       }
     }, [version]);
 
-   
-    //sonarqubeData = JSON.stringify(sonarqubeData);
-    //console.log("codeql data =", codeQlData);
-    //console.log("sonarqube data=", sonarqubeData)
-  //}
-
-  
   let jsonDataLength: number = Object.values(jsonData).length;
   if (report === "Criticality Score" && jsonDataLength !== 0){ 
-=======
-      link= `${assessment_datastore}/${name}/${version}/${assessment_path[reportNameMap]}/${name}-${version}-${assessment_report[reportNameMap]}-report.json`;
-      verifyLink(link, setLinkStatus);
-    }
-  }, [version]);
-
-  let linkStatusLength: number = Object.values(linkStatus).length;
-  if (report === "Criticality Score" && linkStatusLength !== 0){ 
->>>>>>> e8e93e58
     return (
       <>
         <Typography variant="h6" 
@@ -790,7 +577,6 @@
                     style={{fontSize: "calc(0.6rem + 0.5vw)",
                     justifyContent: "center",
                     display: "flex"}}>
-<<<<<<< HEAD
            {jsonData.criticality_score}
         </Typography>
         <Grid style={{height: "100px", 
@@ -804,21 +590,6 @@
             />
           </MKBox>
         </Grid>
-=======
-           {linkStatus.criticality_score}
-        </Typography>
-        <Card style={{height: "100px", 
-                      minWidth: "100%",
-                      borderRadius: "3px"
-                    }} 
-                    sx={{ overflowY: "scroll"}}>
-          <MKBox>
-            <FetchCS 
-             data={linkStatus}
-            />
-          </MKBox>
-        </Card>
->>>>>>> e8e93e58
       </>
     );
   }
@@ -827,12 +598,7 @@
   const myObject = { pathname: pathName, state: jsonData } as {
     pathname: string;
   };
-
-<<<<<<< HEAD
   if (report === "ScoreCard" && jsonDataLength !== 0) {  
-=======
-  if (report === "ScoreCard" && linkStatusLength !== 0) {  
->>>>>>> e8e93e58
     return (<>
               <Typography variant="h6" 
                           color="inherit" 
@@ -841,25 +607,16 @@
                       style={{fontSize: "calc(0.6rem + 0.5vw)", 
                               display: "flex", 
                               justifyContent: "center"}}>
-<<<<<<< HEAD
                   {jsonData.score}
                 </Link>
               </Typography>
               <Grid style={{height: "100px",
                             minWidth: "90%",
-=======
-                  {linkStatus.score}
-                </Link>
-              </Typography>
-              <Card style={{height: "100px",
-                            minWidth: "100%",
->>>>>>> e8e93e58
                             borderRadius: "3px"
                           }} 
                         sx={{ overflowY: "scroll"}}>
                 <MKBox>
                   <FetchLowScores 
-<<<<<<< HEAD
                      data={jsonData}
                   />
                 </MKBox>
@@ -870,7 +627,7 @@
 
   if (report === "Vulnerabilities" && (JSON.stringify(Object.values(codeQlData).length) !== "0" && 
                                        JSON.stringify(Object.values(sonarqubeData).length) === "0")) { 
-    //console.log("codeql issues = " + codeQlData.length)   
+       
     return (<>
               <Typography variant="h6" 
                           color="inherit" 
@@ -883,39 +640,13 @@
                  <FetchSAST 
                      cqData={codeQlData}
                      sqData={sonarqubeData}
-=======
-                     data={linkStatus}
-                  />
-                </MKBox>
-              </Card>
-            </>
-          );
-  }
-
-  if (report === "Vulnerabilities" && linkStatusLength !== 0) {    
-    return (<>
-              <Typography variant="h6" 
-                          color="inherit" 
-                          style={{fontSize: "calc(0.6rem + 0.5vw)"}}>
-                <Link to={myObject} 
-                      style={{fontSize: "calc(0.6rem + 0.5vw)",
-                              display: "flex", 
-                              justifyContent: "center"}}>
-                  {linkStatus.length}
-                </Link>
-              </Typography>
-                <MKBox >
-                 <FetchSAST 
-                     data={linkStatus}
->>>>>>> e8e93e58
                  />
                 </MKBox>
             </>
           );
-<<<<<<< HEAD
   }else if (report === "Vulnerabilities" && (JSON.stringify(Object.values(sonarqubeData).length) !== "0" && 
                                              JSON.stringify(Object.values(codeQlData).length) === "0")) { 
-    //console.log("sonarqube issues = " + Object.values(sonarqubeData).length)   
+      
     return (<>
               <Typography variant="h6" 
                           color="inherit" 
@@ -934,14 +665,10 @@
           );
   }else if (report === "Vulnerabilities" && (JSON.stringify(Object.values(codeQlData).length) !== "0" && 
                                             JSON.stringify(Object.values(sonarqubeData).length) !== "0")){
-    //console.log("codeql issues both = " + JSON.stringify(Object.values(codeQlData).length))
-    //console.log("sonarqube issues both = " + JSON.stringify(Object.values(sonarqubeData).length))
     const codeqldetails: any = Object.values(codeQlData);
     const sonardetails: any = Object.values(sonarqubeData);
     const codeqllength: number = Object.values(codeQlData).length;
     const sonarlength: number = Object.values(sonarqubeData).length;
-    //console.log(codeqldetails.length);
-    //console.log(Object.values(sonardetails));
     return(
       <>
           <Grid container xs={12}>
@@ -982,14 +709,6 @@
     let uniqueLicenses: any = [];
     
     for (let i = 0; i < jsonData.length; i++) {
-=======
-  }
-
-  if (report === "License Compliance" && linkStatusLength !== 0) {
-    let uniqueLicenses: any = [];
-    
-    for (let i = 0; i < linkStatus.length; i++) {
->>>>>>> e8e93e58
       let flag: number = 0;
       for (let j = 0; j < uniqueLicenses.length; j++) {
         if (
@@ -1000,13 +719,9 @@
           break;
         }
       }
-<<<<<<< HEAD
+
       if (flag === 0 && jsonData[i].hasOwnProperty('LicenseConcluded') && jsonData[i].LicenseConcluded.length !== 0) {
         uniqueLicenses.push(jsonData[i].LicenseConcluded);
-=======
-      if (flag === 0 && linkStatus[i].hasOwnProperty('LicenseConcluded') && linkStatus[i].LicenseConcluded.length !== 0) {
-        uniqueLicenses.push(linkStatus[i].LicenseConcluded);
->>>>>>> e8e93e58
       }
     }
     return( 
@@ -1021,26 +736,17 @@
                   {uniqueLicenses.length}
                 </Link>
               </Typography>
-<<<<<<< HEAD
               <Grid style={{height: "100px",
-=======
-              <Card style={{height: "100px",
->>>>>>> e8e93e58
                             borderRadius: "3px"
                             }} 
                             >
                 <MKBox>
                   <FetchLicense 
-<<<<<<< HEAD
                      data={jsonData}
-=======
-                     data={linkStatus}
->>>>>>> e8e93e58
                      uniq_lic={uniqueLicenses}
                      itemData={itemData}
                   />
                 </MKBox>
-<<<<<<< HEAD
               </Grid>
             </>
           );
@@ -1073,50 +779,12 @@
             </>
           );
   }
-=======
-              </Card>
-            </>
-          );
-  }
-
-  if (report === "Dependencies" && linkStatusLength !== 0) {
-    return (<>
-             <Typography variant="h6" 
-                         color="inherit" 
-                         style={{fontSize: "calc(0.6rem + 0.5vw)"
-                               }}> 
-                <Link to={myObject}
-                      style={{ fontSize: "calc(0.6rem + 0.5vw)",
-                      display: "flex", 
-                      justifyContent: "center"}}>
-                  {linkStatus.packages.length}
-                </Link> 
-             </Typography>
-             <Card style={{height: "100px",
-                           borderRadius: "3px"
-                          }} 
-                          sx={{ overflowY: "scroll"}}>
-                <MKBox>
-                  <FetchSBOM 
-                     data={linkStatus.packages}
-                     masterData={masterData}
-                  />
-                </MKBox>
-              </Card>
-            </>
-          );
-  }
->>>>>>> e8e93e58
   
   return (
     <Typography variant="h6" 
                 color="inherit" 
-<<<<<<< HEAD
                 style={{fontSize: "calc(0.6rem + 0.5vw)", display: "flex", 
                 justifyContent: "center"}}>
-=======
-                style={{fontSize: "calc(0.6rem + 0.5vw)"}}>
->>>>>>> e8e93e58
       --
     </Typography>
   );
@@ -1174,22 +842,13 @@
     "License Compliance",
     "Dependencies"
   ];
-<<<<<<< HEAD
 
   return (<>
-=======
-  return (    
-    
->>>>>>> e8e93e58
       <Grid container 
             p={0.3} 
             justifyContent="center" 
             style={{width: "100%"}}>
-<<<<<<< HEAD
         {report.map((value) => {
-=======
-        {report.map((value, index) => {
->>>>>>> e8e93e58
           return (
             <>
               <Grid item 
@@ -1221,11 +880,7 @@
                           style={{display: "block"}}
                         >
                           <Grid>
-<<<<<<< HEAD
                             <GetAssessmentData
-=======
-                            <CheckLink
->>>>>>> e8e93e58
                               version={version}
                               name={name}
                               report={value}
@@ -1244,10 +899,7 @@
         })
       }
     </Grid>
-<<<<<<< HEAD
     </>
-=======
->>>>>>> e8e93e58
   );
 };
 
