--- conflicted
+++ resolved
@@ -3,13 +3,9 @@
 {% block styles %}
     {{ super() }}
     {% set title = config.site_name %}
-    <link rel="stylesheet" href="./assets/stylesheets/extra.css">
+    <!-- <link rel="stylesheet" href="./assets/stylesheets/extra.css"> -->
     <style>
-<<<<<<< HEAD
         /* .grow img{
-=======
-        .grow img{
->>>>>>> 0c783120
         transition: 1s ease;
         }
 
@@ -18,7 +14,6 @@
         -ms-transform: scale(1.2);
         transform: scale(1.2);
         transition: 1s ease;
-<<<<<<< HEAD
         } */
         /* table, th, td {
         border: transparent;
@@ -101,9 +96,6 @@
         padding-left:90px;
         padding-right:90px
     }
-=======
-        }
->>>>>>> 0c783120
     </style>
 {% endblock %}
 {% block content %}
@@ -127,7 +119,6 @@
                 <div class="container">
                     <div class="hero-inner">
 						<div class="hero-copy">
-<<<<<<< HEAD
 	                        <h1 class="hero-title mt-0">Community Dashboard for security assessment of Open Source Security Tech Stacks </h1>
                             <img src="./assets/images/favicon.png" alt="favicon" width="350px" height="350px">
 	                        <p style="font-size: 22px;" class="hero-paragraph">Click on LAUNCH to view our tracked open source projects and BROWSE to view our security reports</p>
@@ -138,12 +129,6 @@
                    
                             </div>
                         </div>
-=======
-	                        <h1 class="hero-title mt-0">Open Source Tech Stacks for Developers</h1>
-	                        <p class="hero-paragraph">Community Dashboard for security assessment of TAVOSS components. </p>
-                            <div class="hero-cta"><a class="button button-primary" href="#">Browse</a></div>
-						</div>
->>>>>>> 0c783120
                        
 						<!-- <div class="hero-figure anime-element">
 							<svg class="placeholder" width="528" height="396" viewBox="0 0 528 396">
@@ -168,7 +153,6 @@
             <div class="container">
             <!-- <div class="hero-inner"> -->
             <!-- <p style="text-align: center;color: rgb(0, 0, 0);">Our Open Source Security Tech Stacks</p> -->
-<<<<<<< HEAD
             <h1 style="text-align: center;color: rgb(0, 0, 0);">Our Open Source Security Tech Stacks</h1>
             <!-- </div> -->
             </div>
@@ -266,154 +250,6 @@
                 </tr>
             </table> -->
             
-=======
-            <h2 style="text-align: center;color: rgb(0, 0, 0);">Our Open Source Security Tech Stacks</h2>
-            <!-- </div> -->
-            </div>
-            
-            <section class="features section">
-                <div class="container">
-					<div class="features-inner section-inner has-bottom-divider">
-                        <div class="features-wrap grow">
-                            <!-- ***Application Tech Stack*** -->
-                            <div class="feature text-center is-revealing">
-                                <div class="feature-inner">
-                                    <div class="feature-icon">
-										<a href="https://be-secure.github.io/Be-Secure/bes-app-tech-stack.html" target="_blank"><img src="./assets/images/app_logo.png" alt="Feature 01" width="300px" height="300px"></a>
-                                    </div>
-                                    <!-- <h4 class="feature-title mt-24">Application</h4>  -->
-                                    <p style="padding-top: 20px;" class="text-sm mb-0">For fully function open source applications</p>
-                                    <h4 class="feature-title mt-24">No. of projects: 21</h4>
-                                    <div style="color: black;" class="container">
-                                        
-                                        <p style="font-size: 20px; text-align: center; font-weight: bold;"> Sample projects
-                                            <!-- <ul style="text-align: left; color: black;">
-                                                <li>FarmOS</li>
-                                                <li>Odoo</li>
-                                                <li>OpenCV</li>
-                                            </ul> -->
-                                            <p>FarmOS</p>
-                                            <p>Odoo</p>
-                                            <p>OpenCV</p>
-                                        </p>
-
-                                    </div>
-                                  
-                                </div>
-                            </div>
-                            <!-- ***DevOps*** -->
-							<div class="feature text-center is-revealing">
-                                <div class="feature-inner">
-                                    <div class="feature-icon">
-										<a href="https://be-secure.github.io/Be-Secure/bes-devops-tech-stack.html" target="_blank"><img src="./assets/images/devops_logo.png" alt="Feature 02" width="300px" height="300px"></a>
-                                    </div>
-                                    <p style="padding-top: 20px;" class="text-sm mb-0">To secure open source devops tools</p>
-                                    <h4 class="feature-title mt-24">No. of projects: 16</h4>
-                                    <div style="color: black;" class="container">
-                                        <p style="font-size: 20px; text-align: center; font-weight: bold;"> Sample projects
-                                            <!-- <ul style="text-align: left; color: black;">
-                                                <li>DefectDojo</li>
-                                                <li>Hygeia</li>
-                                                <li>Grafana</li>
-                                            </ul> -->
-                                            <p>DefectDojo</p>
-                                            <p>Hygeia</p>
-                                            <p>Grafana</p>
-                                        </p>
-
-                                    </div>
-                                    <!-- <p class="text-sm mb-0">Fermentum posuere urna nec tincidunt praesent semper feugiat nibh. A arcu cursus vitae congue mauris. Nam at lectus urna duis convallis. Mauris rhoncus aenean vel elit scelerisque mauris.</p> -->
-                                </div>
-                            </div>
-                            <!-- ***Distributed and Decentralised*** -->
-                            <div class="feature text-center is-revealing">
-                                <div class="feature-inner">
-                                    <div class="feature-icon">
-                                        <a href="https://be-secure.github.io/Be-Secure/bes-dist-decent-tech-stack.html" target="_blank"><img src="./assets/images/dist_app_logo.png" alt="Feature 02" width="300px" height="300px"></a>
-									</div>
-                                    <p style="padding-top: 20px;" class="text-sm mb-0">For distributed and decentralized Distributed application</p>
-                                    <h4 class="feature-title mt-24">No. of projects: 12</h4>
-                                    <div style="color: black;" class="container">
-                                        <p style="font-size: 20px; text-align: center; font-weight: bold;"> Sample projects
-                                            <!-- <ul style="text-align: left; color: black;">
-                                                <li>Fabric</li>
-                                                <li>Sawtooth</li>
-                                                <li>Aries</li>
-                                            </ul> -->
-                                            <p>Fabric</p>
-                                            <p>Sawtooth</p>
-                                            <p>Aries</p>
-                                        </p>
-
-                                    </div>
-                                    <!-- <h4 class="feature-title mt-24">Trusted Service Offerings</h4>
-                                    <p class="text-sm mb-0">Fermentum posuere urna nec tincidunt praesent semper feugiat nibh. A arcu cursus vitae congue mauris. Nam at lectus urna duis convallis. Mauris rhoncus aenean vel elit scelerisque mauris.</p> -->
-                                </div>
-                            </div>
-                            <!-- ***Language and Framwork -->
-                            <div class="feature text-center is-revealing">
-                                <div class="feature-inner">
-                                    <div class="feature-icon">
-                                        <a href="https://be-secure.github.io/Be-Secure/bes-lang-framework-tech-stack.html" target="_blank"><img src="./assets/images/lan_logo.png" alt="Feature 02" width="300px" height="300px">                                    </a></div>
-                                        <p style="padding-top: 20px;" style="color: black;" class="text-sm mb-0">To secure language and framework built on generic languages</p>
-                                    <h4 class="feature-title mt-24">No. of projects: 21</h4>
-                                    <div style="color: black;" class="container">
-                                        <p style="font-size: 20px; text-align: center; font-weight: bold;"> Sample projects
-                                            <!-- <ul style="text-align: left; color: black;">
-                                                <li>TensorFlow</li>
-                                                <li>Koha</li>
-                                                <li>MongoDB</li>
-                                            </ul> -->
-                                            <p>TensorFlow</p>
-                                            <p>Koha</p>
-                                            <p>MongoDB</p>
-                                        </p>
-
-                                    </div>
-                                </div>
-                            </div>
-                            <!-- ***Security Tools*** -->
-							 <div class="feature text-center is-revealing">
-                                <div class="feature-inner">
-                                    <div class="feature-icon">
-                                        <a href="https://be-secure.github.io/Be-Secure/bes-open-source-security-tool-tech-stack.html" target="_blank"><img src="./assets/images/sec_logo.png" alt="Feature 02" width="300px" height="300px"></a>
-										
-                                    </div>
-                                    <p style="padding-top: 20px;" class="text-sm mb-0">For open source security tools.</p>
-                                    <h4 class="feature-title mt-24">No. of projects: 53</h4>
-                                    <div style="color: black;" class="container">
-                                        <p style="font-size: 20px; text-align: center; font-weight: bold;"> Sample projects
-                                            <!-- <ul style="text-align: left; color: black;">
-                                                <li>Fuzzbench</li>
-                                                <li>Beef</li>
-                                                <li>Zaproxy</li>
-                                            </ul> -->
-                                            <p>Fuzzbench</p>
-                                            <p>beef</p>
-                                            <p>Zaproxy</p>
-                                        </p>
-
-                                    </div>
-                                    <!-- <h4 class="feature-title mt-24">Be Productive</h4>
-                                    <p class="text-sm mb-0">Fermentum posuere urna nec tincidunt praesent semper feugiat nibh. A arcu cursus vitae congue mauris. Nam at lectus urna duis convallis. Mauris rhoncus aenean vel elit scelerisque mauris.</p> -->
-                                </div>
-                            </div>
-                            <!--
-                            <div class="feature text-center is-revealing">
-                                <div class="feature-inner">
-                                    <div class="feature-icon">
-										<img src="dist/images/feature-icon-06.svg" alt="Feature 06">
-                                    </div>
-                                    <h4 class="feature-title mt-24">Be Productive</h4>
-                                    <p class="text-sm mb-0">Fermentum posuere urna nec tincidunt praesent semper feugiat nibh. A arcu cursus vitae congue mauris. Nam at lectus urna duis convallis. Mauris rhoncus aenean vel elit scelerisque mauris.</p>
-                                </div>
-                            </div> -->
-                        </div>
-                    </div>
-                </div>
-            </section>
-
->>>>>>> 0c783120
             <!-- <section class="pricing section">
                 <div class="container-sm">
                     <div class="pricing-inner section-inner">
