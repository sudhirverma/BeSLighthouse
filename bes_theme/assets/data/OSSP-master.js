const projectOfInterestObject = {
	"total_count": 15,
	"incomplete_results": false,
	"items": [
		{
			"id": 166,
			"issue_url": "https://github.com/Be-Secure/BeSLighthouse/issues/166",
			"bes_tracking_id": 166,
			"name": "rdkcryptoapi",
			"full_name": "Be-Secure/rdkcryptoapi",
			"description": "RDKCryptoAPI contains cryptographic APIs used in the RDK Software Stack and an OpenSSL reference implementation.",
			"watchers_count": 0,
			"forks_count": 0,
			"stargazers_count": 0,
			"size": 379,
			"open_issues": 0,
			"created_at": "2021-08-18T03:39:46Z",
			"updated_at": "2021-08-18T03:39:47Z",
			"pushed_at": "2020-08-28T21:30:38Z",
			"git_url": "git://github.com/Be-Secure/rdkcryptoapi.git",
			"clone_url": "https://github.com/Be-Secure/rdkcryptoapi.git",
			"html_url": "https://github.com/Be-Secure/rdkcryptoapi",
			"homepage": "",
			"owner": {
				"login": "Be-Secure",
				"id": 44028837,
				"avatar_url": "https://avatars.githubusercontent.com/u/44028837?v=4",
				"html_url": "https://github.com/Be-Secure"
			},
			"bes_technology_stack": "A",
			"project_repos": {
				"main_github_url": "https://github.com/rdkcentral/rdkcryptoapi",
				"main_bes_url": "https://github.com/Be-Secure/rdkcryptoapi",
				"all_projects": {
					"rdkcryptoapi": "https://github.com/rdkcentral/rdkcryptoapi"
				},
				"all_bes_repos": [{
					"id": 397463052,
					"name": "rdkcryptoapi",
					"url": "https://github.com/Be-Secure/rdkcryptoapi"
				}]
			},
			"license": {
				"key": "apache-2.0",
				"name": "Apache License 2.0",
				"spdx_id": "Apache-2.0",
				"url": "https://api.github.com/licenses/apache-2.0",
				"node_id": "MDc6TGljZW5zZTI="
			},
			"language": ["C"],
			"tags": {
				"IND": [
					"Automotive"
				],
				"SD": [
					""
				],
				"COM": [
					"community-led"
				],
				"TD-U": [
					"TD-U-IoT"
				]
			}
		},
		{
			"id": 167,
			"issue_url": "https://github.com/Be-Secure/BeSLighthouse/issues/167",
			"bes_tracking_id": 167,
			"name": "lightning",
			"full_name": "Be-Secure/lightning",
			"description": "Lightning is a (TV) app development framework that offers great portability and performance.",
			"watchers_count": 0,
			"forks_count": 0,
			"stargazers_count": 0,
			"size": 15597,
			"open_issues": 0,
			"created_at": "2021-08-18T03:54:24Z",
			"updated_at": "2021-08-18T03:54:25Z",
			"pushed_at": "2021-08-16T09:25:21Z",
			"git_url": "git://github.com/Be-Secure/lightning.git",
			"clone_url": "https://github.com/Be-Secure/lightning.git",
			"html_url": "https://github.com/Be-Secure/lightning",
			"homepage": "",
			"owner": {
				"login": "Be-Secure",
				"id": 44028837,
				"avatar_url": "https://avatars.githubusercontent.com/u/44028837?v=4",
				"html_url": "https://github.com/Be-Secure"
			},
			"bes_technology_stack": "A",
			"project_repos": {
				"main_github_url": "https://github.com/rdkcentral/lightning",
				"main_bes_url": "https://github.com/Be-Secure/lightning",
				"all_projects": {
					"lightning": "https://github.com/rdkcentral/lightning"
				},
				"all_bes_repos": [{
					"id": 397465824,
					"name": "lightning",
					"url": "https://github.com/Be-Secure/lightning"
				}]
			},
			"license": {
				"key": "apache-2.0",
				"name": "Apache License 2.0",
				"spdx_id": "Apache-2.0",
				"url": "https://api.github.com/licenses/apache-2.0",
				"node_id": "MDc6TGljZW5zZTI="
			},
			"language": ["Javascript", "HTML"],
			"tags": {
				"IND": [
					"Automotive"
				],
				"SD": [
					""
				],
				"COM": [
					"community-led"
				],
				"TD-U": [
					"TD-U-IoT"
				]
			}
		},
		{
			"id": 168,
			"issue_url": "https://github.com/Be-Secure/BeSLighthouse/issues/168",
			"bes_tracking_id": 168,
			"name": "rdkservices",
			"full_name": "Be-Secure/rdkservices",
			"description": "RDK services are a set of JSON-RPC based RESTful services for accessing various set-top box components.",
			"watchers_count": 0,
			"forks_count": 0,
			"stargazers_count": 0,
			"size": 5112,
			"open_issues": 0,
			"created_at": "2021-08-18T03:57:44Z",
			"updated_at": "2021-08-18T03:57:44Z",
			"pushed_at": "2021-08-17T22:13:18Z",
			"git_url": "git://github.com/Be-Secure/rdkservices.git",
			"clone_url": "https://github.com/Be-Secure/rdkservices.git",
			"html_url": "https://github.com/Be-Secure/rdkservices",
			"homepage": "",
			"owner": {
				"login": "Be-Secure",
				"id": 44028837,
				"avatar_url": "https://avatars.githubusercontent.com/u/44028837?v=4",
				"html_url": "https://github.com/Be-Secure"
			},
			"bes_technology_stack": "A",
			"project_repos": {
				"main_github_url": "https://github.com/rdkcentral/rdkservices",
				"main_bes_url": "https://github.com/Be-Secure/rdkservices",
				"all_projects": {
					"rdkservices": "https://github.com/rdkcentral/rdkservices"
				},
				"all_bes_repos": [{
					"id": 397466429,
					"name": "rdkservices",
					"url": "https://github.com/Be-Secure/rdkservices"
				}]
			},
			"license": {
				"key": "apache-2.0",
				"name": "Apache License 2.0",
				"spdx_id": "Apache-2.0",
				"url": "https://api.github.com/licenses/apache-2.0",
				"node_id": "MDc6TGljZW5zZTI="
			},
			"language": ["Javascript", "HTML", "C", "C++", "Cmake", "python", "Shell"],
			"tags": {
				"IND": [
					"Automotive"
				],
				"SD": [
					""
				],
				"COM": [
					"community-led"
				],
				"TD-U": [
					"TD-U-IoT"
				]
			}
		},
		{
			"id": 169,
			"issue_url": "https://github.com/Be-Secure/BeSLighthouse/issues/169",
			"bes_tracking_id": 169,
			"name": "ros_comm",
			"full_name": "Be-Secure/ros_comm",
			"description": "ROS communications-related packages, including core client libraries (roscpp, rospy, roslisp) and graph introspection tools (rostopic, rosnode, rosservice, rosparam).",
			"watchers_count": 0,
			"forks_count": 0,
			"stargazers_count": 0,
			"size": 14721,
			"open_issues": 0,
			"created_at": "2021-08-18T04:13:56Z",
			"updated_at": "2021-08-18T04:13:57Z",
			"pushed_at": "2021-07-17T08:48:38Z",
			"git_url": "git://github.com/Be-Secure/ros_comm.git",
			"clone_url": "https://github.com/Be-Secure/ros_comm.git",
			"html_url": "https://github.com/Be-Secure/ros_comm",
			"homepage": "http://wiki.ros.org/ros_comm",
			"owner": {
				"login": "Be-Secure",
				"id": 44028837,
				"avatar_url": "https://avatars.githubusercontent.com/u/44028837?v=4",
				"html_url": "https://github.com/Be-Secure"
			},
			"bes_technology_stack": "A",
			"project_repos": {
				"main_github_url": "https://github.com/ros/ros_comm",
				"main_bes_url": "https://github.com/Be-Secure/ros_comm",
				"all_projects": {
					"ros_comm": "https://github.com/ros/ros_comm"
				},
				"all_bes_repos": [{
					"id": 397469548,
					"name": "ros_comm",
					"url": "https://github.com/Be-Secure/ros_comm"
				}]
			},
			"license": {
				"key": "",
				"name": "",
				"spdx_id": "",
				"url": "",
				"node_id": ""
			},
			"language": ["C", "C++", "Cmake", "python", "Shell", "Embarkscript"],
			"tags": {
				"IND": [
					"Automotive"
				],
				"SD": [
					""
				],
				"COM": [
					"community-led"
				],
				"TD-U": [
					"TD-U-IoT"
				]
			}
		},
		{
			"id": 170,
			"issue_url": "https://github.com/Be-Secure/BeSLighthouse/issues/170",
			"bes_tracking_id": 170,
			"name": "meta-ros",
			"full_name": "Be-Secure/meta-ros",
			"description": "OpenEmbedded Layers for ROS 1 and ROS 2",
			"watchers_count": 0,
			"forks_count": 0,
			"stargazers_count": 0,
			"size": 30897,
			"open_issues": 0,
			"created_at": "2021-08-18T04:23:10Z",
			"updated_at": "2021-09-22T10:32:44Z",
			"pushed_at": "2021-09-22T10:32:07Z",
			"git_url": "git://github.com/Be-Secure/meta-ros.git",
			"clone_url": "https://github.com/Be-Secure/meta-ros.git",
			"html_url": "https://github.com/Be-Secure/meta-ros",
			"homepage": "http://wiki.ros.org/meta-ros",
			"owner": {
				"login": "Be-Secure",
				"id": 44028837,
				"avatar_url": "https://avatars.githubusercontent.com/u/44028837?v=4",
				"html_url": "https://github.com/Be-Secure"
			},
			"bes_technology_stack": "A",
			"project_repos": {
				"main_github_url": "https://github.com/ros/meta-ros",
				"main_bes_url": "https://github.com/Be-Secure/meta-ros",
				"all_projects": {
					"meta-ros": "https://github.com/ros/meta-ros"
				},
				"all_bes_repos": [{
					"id": 397471153,
					"name": "meta-ros",
					"url": "https://github.com/Be-Secure/meta-ros"
				}]
			},
			"license": {
				"key": "mit",
				"name": "MIT license",
				"spdx_id": "mit",
				"url": "https://api.github.com/licenses/mit",
				"node_id": "MDc6TGljZW5zZTEz"
			},
			"language": ["C", "Shell", "PHP", "Pascal", "Bitbake", "NASL"],
			"tags": {
				"IND": [
					"Automotive"
				],
				"SD": [
					""
				],
				"COM": [
					"community-led"
				],
				"TD-U": [
					"TD-U-IoT"
				]
			}
		},
		{
            "id": 309,
			"issue_url": "https://github.com/Be-Secure/BeSLighthouse/issues/309",
            "bes_tracking_id": 309,
            "name": "tomcat",
            "full_name": "Be-Secure/tomcat",
            "description": "Apache Tomcat",
            "watchers_count": 0,
            "forks_count": 0,
            "stargazers_count": 0,
            "size": 144508,
            "open_issues": 0,
            "created_at": "2022-10-28T10:05:12Z",
            "updated_at": "2022-10-28T03:47:13Z",
            "pushed_at": "2022-10-28T09:34:23Z",
            "git_url": "git://github.com/Be-Secure/tomcat.git",
            "clone_url": "https://github.com/Be-Secure/tomcat.git",
            "html_url": "https://github.com/Be-Secure/tomcat",
            "homepage": "http://tomcat.apache.org",
            "owner": {
                "login": "Be-Secure",
                "id": 44028837,
                "avatar_url": "https://avatars.githubusercontent.com/u/44028837?v=4",
                "html_url": "https://github.com/Be-Secure"
            },

            "bes_technology_stack": "A",
            "project_repos": {
                "main_github_url": "https://github.com/apache/tomcat",
                "main_bes_url": "https://github.com/Be-Secure/tomcat",
                "all_projects": {
                    "tomcat": "https://github.com/apache/tomcat"
                },
                "all_bes_repos": [{
                    "id": 558794014,
                    "name": "tomcat",
                    "url": "https://github.com/Be-Secure/tomcat"
                }]
            },
            "license": {
                "key": "apache-2.0",
                "name": "Apache License 2.0",
                "spdx_id": "Apache-2.0",
                "url": "https://api.github.com/licenses/apache-2.0",
                "node_id": "MDc6TGljZW5zZTI="
            },
            "language": [
                "Java",
				"HTML",
				"Shell",
				"NSIS",
				"Batchfile",
				"XSLT",
				"Perl",
				"CSS",
            ],
            "tags": [
				"A",
				"IND-ALL",
				"COM - F",
				"TD-U-W"

			]
        },
        {
			"id": 130,
			"issue_url": "https://github.com/Be-Secure/BeSLighthouse/issues/130",
			"bes_tracking_id": 130,
			"name": "fastjson",
			"full_name": "Be-Secure/fastjson",
			"description": "A fast JSON parser/generator for Java.  ",
			"watchers_count": 0,
			"forks_count": 0,
			"stargazers_count": 0,
			"size": 15449,
			"open_issues": 0,
			"created_at": "2022-06-01T08:40:32Z",
			"updated_at": "2022-06-20T05:16:20Z",
			"pushed_at": "2022-06-20T05:16:11Z",
			"git_url": "git://github.com/Be-Secure/fastjson.git",
			"clone_url": "https://github.com/Be-Secure/fastjson.git",
			"html_url": "https://github.com/Be-Secure/fastjson",
			"homepage": "https://github.com/alibaba/fastjson/wiki",
			"owner": {
				"login": "Be-Secure",
				"id": 44028837,
				"avatar_url": "https://avatars.githubusercontent.com/u/44028837?v=4",
				"html_url": "https://github.com/Be-Secure"
			},
            "bes_technology_stack": "L&F",
			"project_repos": {
				"main_github_url": "https://github.com/alibaba/fastjson",
				"main_bes_url": "https://github.com/Be-Secure/fastjson",
				"all_projects": {
					"fastjson": "https://github.com/alibaba/fastjson"

				},
				"all_bes_repos": [{
						"id": 498655991,
						"name": "fastjson",
						"url": "https://github.com/Be-Secure/fastjson"
					}

				]
			},
			"license": {
				"key": "apache-2.0",
				"name": "Apache License 2.0",
				"spdx_id": "Apache-2.0",
				"url": "https://api.github.com/licenses/apache-2.0",
				"node_id": "MDc6TGljZW5zZTI="
			},
			"language": [

				"Java",
				"JavaScript",
				"Shell"

			],

			"tags": [
				"L&F",
				"IND-ALL",
				"COM - C",
			]


		},
        {
			"id": 277,
			"issue_url": "https://github.com/Be-Secure/BeSLighthouse/issues/277",
			"bes_tracking_id": 277,
			"name": "skywalking",
			"full_name": "Be-Secure/skywalking",
            "description": "APM, Application Performance Monitoring System",
			"watchers_count": 0,
			"forks_count": 0,
			"stargazers_count": 0,
            "size": 165447,
			"open_issues": 0,
			"created_at": "2021-12-21T16:16:14Z",
            "updated_at": "2022-09-19T18:05:25Z",
            "pushed_at": "2022-11-14T11:02:18Z",
			"git_url": "git://github.com/Be-Secure/skywalking.git",
			"clone_url": "https://github.com/Be-Secure/skywalking.git",
			"html_url": "https://github.com/Be-Secure/skywalking",
            "homepage": "https://skywalking.apache.org/",
			"owner": {
				"login": "Be-Secure",
				"id": 44028837,
				"avatar_url": "https://avatars.githubusercontent.com/u/44028837?v=4",
				"html_url": "https://github.com/Be-Secure"
			},
            "bes_technology_stack": "A",
			"project_repos": {
				"main_github_url": "https://github.com/apache/skywalking",
				"main_bes_url": "https://github.com/Be-Secure/skywalking",
				"all_projects": {
					"skywalking": "https://github.com/apache/skywalking"

				},
				"all_bes_repos": [{
						"id": 440578021,
						"name": "skywalking",
						"url": "https://github.com/Be-Secure/skywalking"
					}

				]
			},
			"license": {
				"key": "apache-2.0",
				"name": "Apache License 2.0",
				"spdx_id": "Apache-2.0",
				"url": "https://api.github.com/licenses/apache-2.0",
				"node_id": "MDc6TGljZW5zZTI="
			},
			"language": [

				"Java",
				"FreeMarker",
				"Shell",
				"Batchfile",
				"ANTLR",
				"Dockerfile",
				"Python",
				"JavaScript",
				"Makefile"

			],

			"tags": {
				"IND": [
					"ALL"
				],
				"SD": [
					""
				],
				"COM": [
					"Alibaba"
				],
				"TD-U": [
					""
				]

			}


		},
		{
			"id": 311,
			"issue_url": "https://github.com/Be-Secure/BeSLighthouse/issues/311",
			"bes_tracking_id": 311,
			"name": "owlviewer",
			"full_name": "Be-Secure/owlviewer",
			"description": "Visualization of OWL ontologies",
			"watchers_count": 0,
			"forks_count": 0,
			"stargazers_count": 0,
			"size": 2945,
			"open_issues": 0,
			"created_at": "2023-01-16T17:16:57Z",
			"updated_at": "2023-01-29T17:06:52Z",
			"pushed_at": "2023-01-29T17:06:49Z",
			"git_url": "git://github.com/Be-Secure/owlviewer.git",
			"clone_url": "https://github.com/Be-Secure/owlviewer.git",
			"html_url": "https://github.com/Be-Secure/owlviewer",
            "homepage": "Not Available",
			"owner": {
				"login": "Be-Secure",
				"id": 44028837,
				"avatar_url": "https://avatars.githubusercontent.com/u/44028837?v=4",
				"html_url": "https://github.com/Be-Secure"
			},
            "bes_technology_stack": "A",
			"project_repos": {
				"main_github_url": "https://github.com/broadcom/owlviewer",
				"main_bes_url": "https://github.com/Be-Secure/owlviewer",
				"all_projects": {
					"owlviewer": "https://github.com/broadcom/owlviewer"

				},
				"all_bes_repos": [{
						"id": 589677739,
						"name": "owlviewer",
						"url": "https://github.com/Be-Secure/owlviewer"
					}

				]
			},
			"license": {
				"key": "mit",
				"name": "MIT License",
				"spdx_id": "MIT",
				"url": "https://api.github.com/licenses/mit",
				"node_id": "MDc6TGljZW5zZTEz"
			  },
			"language": [

				"Java"

			],

			"tags": {
				"IND": [
					"TEL"
				],
				"SD": [
					""
				],
				"COM-C": [
					""
				],
				"TD-C": [
					"TD-C-WA"
				]

			}


		},
		{
			"id": 312,
			"issue_url": "https://github.com/Be-Secure/BeSLighthouse/issues/312",
			"bes_tracking_id": 312,
			"name": "security-analytics-export-tools",
			"full_name": "Be-Secure/security-analytics-export-tools",
			"description": "Sample code for exporting data from Security Analytics sensors",
			"watchers_count": 0,
			"forks_count": 0,
			"stargazers_count": 0,
			"size": 337,
			"open_issues": 0,
			"created_at": "2023-01-05T11:00:33Z",
			"updated_at": "2023-01-08T14:32:51Z",
			"pushed_at": "2023-01-30T06:30:35Z",
			"git_url": "git://github.com/Be-Secure/security-analytics-export-tools.git",
			"clone_url": "https://github.com/Be-Secure/security-analytics-export-tools.git",
			"html_url": "https://github.com/Be-Secure/security-analytics-export-tools",
            "homepage": "Not Available",
			"owner": {
				"login": "Be-Secure",
				"id": 44028837,
				"avatar_url": "https://avatars.githubusercontent.com/u/44028837?v=4",
				"html_url": "https://github.com/Be-Secure"
			},
            "bes_technology_stack": "S",
			"project_repos": {
				"main_github_url": "https://github.com/Broadcom/security-analytics-export-tools",
				"main_bes_url": "https://github.com/Be-Secure/security-analytics-export-tools",
				"all_projects": {
					"security-analytics-export-tools": "https://github.com/Broadcom/security-analytics-export-tools"

				},
				"all_bes_repos": [{
						"id": 585509879,
						"name": "security-analytics-export-tools",
						"url": "https://github.com/Be-Secure/security-analytics-export-tools"
					}

				]
			},
			"license": {
				"key": "mit",
				"name": "MIT License",
				"spdx_id": "MIT",
				"url": "https://api.github.com/licenses/mit",
				"node_id": "MDc6TGljZW5zZTEz"
			  },
			"language": [

				"Python"

			],

			"tags": {
				"IND": [
					"TEL"
				],
				"SD": [
					"SD-NS"
				],
				"COM-C": [
					""
				],
				"TD-C": [
					"TD-C-CA"
				]

			}


		},
		{
			"id": 314,
			"issue_url": "https://github.com/Be-Secure/BeSLighthouse/issues/314",
			"bes_tracking_id": 314,
			"name": "jena",
			"full_name": "Be-Secure/jena",
            "description": "Apache Jena",
			"watchers_count": 0,
			"forks_count": 0,
			"stargazers_count": 0,
            "size": 425673,
			"open_issues": 0,
			"created_at": "2013-01-04T08:00:32Z",
    		"updated_at": "2023-02-01T14:10:17Z",
    		"pushed_at": "2023-02-06T12:57:53Z",
			"git_url": "git://github.com/Be-Secure/jena.git",
			"clone_url": "https://github.com/Be-Secure/jena.git",
			"html_url": "https://github.com/Be-Secure/jena",
            "homepage": "https://jena.apache.org/",
			"owner": {
				"login": "Be-Secure",
				"id": 44028837,
				"avatar_url": "https://avatars.githubusercontent.com/u/44028837?v=4",
				"html_url": "https://github.com/Be-Secure"
			},
            "bes_technology_stack": "A",
			"project_repos": {
				"main_github_url": "https://github.com/apache/jena",
				"main_bes_url": "https://github.com/Be-Secure/jena",
				"all_projects": {
					"jena": "https://github.com/apache/jena"

				},
				"all_bes_repos": [{
						"id": 595176415,
						"name": "jena",
						"url": "https://github.com/Be-Secure/jena"
					}

				]
			},
			"license": {
				"key": "apache-2.0",
				"name": "Apache License 2.0",
				"spdx_id": "Apache-2.0",
				"url": "https://api.github.com/licenses/apache-2.0",
				"node_id": "MDc6TGljZW5zZTI="
			},
			"language": [
				"Java"
			],

			"tags": {
				"IND": [
					"ALL"
				],
				"COM-F": [
					"Apache"
				],
				"TD-C": [
					"TD-C-WA",
					"TD-C-A"
				],
                "TD-U": [
                    "TD-U-W"
                ]

			}


		},
		{
			"id": 313,
			"issue_url": "https://github.com/Be-Secure/BeSLighthouse/issues/313",
			"bes_tracking_id": 313,
			"name": "spring-boot",
			"full_name": "Be-Secure/spring-boot",
            "description": "Spring Boot",
			"watchers_count": 0,
			"forks_count": 0,
			"stargazers_count": 0,
            "size": 160996,
			"open_issues": 0,
			"created_at": "2012-10-19T15:02:57Z",
			"updated_at": "2023-02-08T09:47:43Z",
			"pushed_at": "2023-02-08T11:05:29Z",
			"git_url": "git://github.com/Be-Secure/spring-boot.git",
			"clone_url": "https://github.com/Be-Secure/spring-boot.git",
			"html_url": "https://github.com/Be-Secure/spring-boot",
            "homepage": "https://spring.io/projects/spring-boot",
			"owner": {
				"login": "Be-Secure",
				"id": 595220202,
				"avatar_url": "https://avatars.githubusercontent.com/u/44028837?v=4",
				"html_url": "https://github.com/Be-Secure"
			},
            "bes_technology_stack": "L&F",
			"project_repos": {
				"main_github_url": "https://github.com/spring-projects/spring-boot",
				"main_bes_url": "https://github.com/Be-Secure/spring-boot",
				"all_projects": {
					"spring-boot": "https://github.com/spring-projects/spring-boot"

				},
				"all_bes_repos": [{
						"id": 595220202,
						"name": "spring-boot",
						"url": "https://github.com/Be-Secure/spring-boot"
					}

				]
			},
			"license": {
				"key": "apache-2.0",
				"name": "Apache License 2.0",
				"spdx_id": "Apache-2.0",
				"url": "https://api.github.com/licenses/apache-2.0",
				"node_id": "MDc6TGljZW5zZTI="
			},
			"language": [
				"Java"
			],

			"tags": {
				"IND": [
					"ALL"
				],
				"COM-F": [
					""
				],
				"TD-C": [
					"TD-C-Ms",
				],
				"TD-U": [
					"TD-U-ApD"
                ],
				"COM": [
					"Vmware"
				]

			}


		},
		{
<<<<<<< HEAD
			"id": 165,
			"bes_tracking_id": 165,
			"issue_url": "https://github.com/Be-Secure/BeSLighthouse/issues/165",
			"name": "tock",
			"full_name": "Be-Secure/tock",
			"description": "embedded operating system designed for running multiple concurrent, mutually distrustful applications on Cortex-M and RISC-V based embedded platforms..",
			"watchers_count": 0,
			"forks_count": 0,
			"stargazers_count": 0,
			"size": 155569,
			"open_issues": 0,
			"created_at": "2021-08-12T03:30:02Z",
			"updated_at": "2021-08-12T03:30:03Z",
			"pushed_at": "2021-08-12T01:25:43Z",
			"git_url": "git://github.com/Be-Secure/tock.git",
			"clone_url": "https://github.com/Be-Secure/tock.git",
			"html_url": "https://github.com/Be-Secure/tock",
			"homepage": "https://www.tockos.org",
=======
			"id": 175,
			"issue_url": "https://github.com/Be-Secure/BeSLighthouse/issues/175",
			"bes_tracking_id": 175,
			"name": "cassandra",
			"full_name": "Be-Secure/cassandra",
			"description": "Cassandra can distribute your data across multiple machines in an application-transparent matter.",
			"watchers_count": 0,
			"forks_count": 0,
			"stargazers_count": 0,
			"size": 358482,
			"open_issues": 0,
			"created_at": "2021-08-18T11:27:18Z",
  			"updated_at": "2021-08-18T11:27:19Z",
  			"pushed_at": "2021-08-18T09:52:30Z",
			"git_url": "git://github.com/Be-Secure/cassandra.git",
			"clone_url": "https://github.com/Be-Secure/cassandra.git",
			"html_url": "https://github.com/Be-Secure/cassandra",
			"homepage": "http://cassandra.apache.org",
>>>>>>> ab7a8534
			"owner": {
				"login": "Be-Secure",
				"id": 44028837,
				"avatar_url": "https://avatars.githubusercontent.com/u/44028837?v=4",
				"html_url": "https://github.com/Be-Secure"
			},
            "bes_technology_stack": "A",
			"project_repos": {
<<<<<<< HEAD
				"main_github_url": "https://github.com/tock/tock",
				"main_bes_url": "https://github.com/Be-Secure/tock",
				"all_projects": {
					"tock": "https://github.com/tock/tock"

				},
				"all_bes_repos": [{
						"id": 395183264,
						"name": "tock",
						"url": "https://github.com/Be-Secure/tock"
					}

=======
				"main_github_url": "https://github.com/apache/cassandra",
				"main_bes_url": "https://github.com/Be-Secure/cassandra",
				"all_projects": {
					"cassandra": "https://github.com/apache/cassandra"
				},
				"all_bes_repos": [{
						"id": 397575793,
						"name": "cassandra",
						"url": "https://github.com/Be-Secure/cassandra"
					}
>>>>>>> ab7a8534
				]
			},
			"license": {
				"key": "apache-2.0",
				"name": "Apache License 2.0",
				"spdx_id": "Apache-2.0",
				"url": "https://api.github.com/licenses/apache-2.0",
				"node_id": "MDc6TGljZW5zZTI="
			},
			"language": [
<<<<<<< HEAD

				"C", "Nix", "Rust", "Python", "Shell", "Makefile"
			],

			"tags": [
				"A",
				"IND-AM",
				"COM - C",

			]
		},
		{
			"id": 164,
			"bes_tracking_id": 164,
			"issue_url": "https://github.com/Be-Secure/BeSLighthouse/issues/164",
			"name": "moodle",
			"full_name": "Be-Secure/moodle",
			"description": "learning platform designed to provide educators, administrators and learners with a single robust, secure and integrated system to create personalized learning environments.",
			"watchers_count": 0,
			"forks_count": 0,
			"stargazers_count": 0,
			"size": 307158,
			"open_issues": 0,
			"created_at": "2021-08-11T14:34:52Z",
			"updated_at": "2021-08-11T14:34:53Z",
			"pushed_at": "2021-08-11T15:26:06Z",
			"git_url": "git://github.com/Be-Secure/moodle.git",
			"clone_url": "https://github.com/Be-Secure/moodle.git",
			"html_url": "https://github.com/Be-Secure/moodle",
			"homepage": "https://moodle.org/",
=======
				"Shell", "Python", "Java", "HTML", "GAP", "Lex"
			],
			"tags": {
				"IND": [
					"ALL"
				],
				"SD": [
					""
				],
				"COM": [
					"Android"
				],
				"TD-U": [
					"TD-U-Db"

				]
			}
		},
		{
			"id": 174,
			"issue_url": "https://github.com/Be-Secure/BeSLighthouse/issues/174",
			"bes_tracking_id": 174,
			"name": "swig-wx",
  			"full_name": "Be-Secure/swig-wx",
			  "description": "Custom version of swig for wxPython, used by rx (deprecated)",
			"watchers_count": 0,
			"forks_count": 0,
			"stargazers_count": 0,
            "size": 3280,
			"open_issues": 0,
			"created_at": "2021-08-18T04:33:04Z",
			"updated_at": "2021-08-18T04:33:05Z",
			"pushed_at": "2013-02-07T21:28:51Z",
			"git_url": "git://github.com/Be-Secure/swig-wx.git",
			"clone_url": "https://github.com/Be-Secure/swig-wx.git",
			"html_url": "https://github.com/Be-Secure/swig-wx",
			"homepage": null,
>>>>>>> ab7a8534
			"owner": {
				"login": "Be-Secure",
				"id": 44028837,
				"avatar_url": "https://avatars.githubusercontent.com/u/44028837?v=4",
				"html_url": "https://github.com/Be-Secure"
			},
            "bes_technology_stack": "A",
			"project_repos": {
<<<<<<< HEAD
				"main_github_url": "https://github.com/moodle/moodle",
				"main_bes_url": "https://github.com/Be-Secure/moodle",
				"all_projects": {
					"moodle": "https://github.com/moodle/moodle"

				},
				"all_bes_repos": [{
						"id": 395019202,
						"name": "moodle",
						"url": "https://github.com/Be-Secure/moodle"
					}

				]
			},
			"license": {
				"key": "gpl-3.0",
				"name": "GNU General Public License v3.0",
				"spdx_id": "GPL-3.0",
				"url": "https://api.github.com/licenses/gpl-3.0",
				"node_id": "MDc6TGljZW5zZTk="
			},
			"language": [

				"Javascript", "CSS", "SCSS", "PHP", "Mustache", "Gherkin"
			],

			"tags":[
				"A",
				"IND-ED",
				"COM - C",
				"TD-C-WA",

			]


		},
		{
			"id": 163,
			"bes_tracking_id": 163,
			"issue_url": "https://github.com/Be-Secure/BeSLighthouse/issues/163",
			"name": "opencv",
			"full_name": "Be-Secure/opencv",
			"description": "machine learning software library.",
			"watchers_count": 0,
			"forks_count": 0,
			"stargazers_count": 0,
			"size": 496583,
			"open_issues": 0,
			"created_at": "2021-08-11T14:37:50Z",
			"updated_at": "2021-08-11T14:37:52Z",
			"pushed_at": "2021-08-11T14:37:11Z",
			"git_url": "git://github.com/Be-Secure/opencv.git",
			"clone_url": "https://github.com/Be-Secure/opencv.git",
			"html_url": "https://github.com/Be-Secure/opencv",
			"homepage": "https://opencv.org",
=======
				"main_github_url": "https://github.com/ros/swig-wx",
				"main_bes_url": "https://github.com/Be-Secure/swig-wx",
				"all_projects": {
					"swig-wx": "https://github.com/ros/swig-wx"
				},
				"all_bes_repos": [{
						"id": 397472993,
						"name": "swig-wx",
						"url": "https://github.com/Be-Secure/swig-wx"
					}
				]
			},
			"license": {
				"key": "other",
				"name": "Other",
				"spdx_id": "NOASSERTION",
				"url": null,
				"node_id": "MDc6TGljZW5zZTA="
			},
			"language": [
				"C++", "Python", "C", "C#", "Java", "Perl"
			],
			"tags": {
				"IND": [
					"Automotive"
				],
				"SD": [
					""
				],
				"COM": [
					"community-led"
				],
				"TD-U": [
					"TD-U-IoT"
				]
			}
		},
		{
			"id": 173,
			"issue_url": "https://github.com/Be-Secure/BeSLighthouse/issues/173",
			"bes_tracking_id": 173,
			"name": "ros_tutorials",
			"full_name": "Be-Secure/ros_tutorials",
			"description": "Code used in tutorials found on ROS wiki",
			"watchers_count": 0,
			"forks_count": 0,
			"stargazers_count": 0,
			"size": 591,
			"open_issues": 0,
			"created_at": "2021-08-18T04:28:27Z",
			"updated_at": "2021-08-18T04:28:28Z",
			"pushed_at": "2021-08-11T05:23:07Z",
			"git_url": "git://github.com/Be-Secure/ros_tutorials.git",
			"clone_url": "https://github.com/Be-Secure/ros_tutorials.git",
			"html_url": "https://github.com/Be-Secure/ros_tutorials",
			"homepage": "http://wiki.ros.org/ros_tutorials",
>>>>>>> ab7a8534
			"owner": {
				"login": "Be-Secure",
				"id": 44028837,
				"avatar_url": "https://avatars.githubusercontent.com/u/44028837?v=4",
				"html_url": "https://github.com/Be-Secure"
			},
            "bes_technology_stack": "A",
			"project_repos": {
<<<<<<< HEAD
				"main_github_url": "https://github.com/opencv/opencv",
				"main_bes_url": "https://github.com/Be-Secure/opencv",
				"all_projects": {
					"opencv": "https://github.com/opencv/opencv"

				},
				"all_bes_repos": [{
						"id": 395020083,
						"name": "opencv",
						"url": "https://github.com/Be-Secure/opencv"
					}

				]
			},
			"license": {
				"key": "apache-2.0",
				"name": "Apache License 2.0",
				"spdx_id": "Apache-2.0",
				"url": "https://api.github.com/licenses/apache-2.0",
				"node_id": "MDc6TGljZW5zZTI="
			},
			"language": [

				"Java", "Python", "Cmake", "C", "C++", "Objective-C++"
			],

			"tags": [
				"L&F",
				"COM - C",
				"TD-U-AI/ML",
				"TD-C-CA",

			]



		},
		{
			"id": 162,
			"bes_tracking_id": 162,
			"issue_url": "https://github.com/Be-Secure/BeSLighthouse/issues/162",
			"name": "odoo",
			"full_name": "Be-Secure/odoo",
			"description": "Odoo is a suite of web based open source business apps.",
			"watchers_count": 0,
			"forks_count": 0,
			"stargazers_count": 0,
			"size": 3712670,
			"open_issues": 0,
			"created_at": "2021-08-11T14:32:10Z",
			"updated_at": "2021-08-11T14:32:13Z",
			"pushed_at": "2021-08-11T14:31:51Z",
			"git_url": "git://github.com/Be-Secure/odoo.git",
			"clone_url": "https://github.com/Be-Secure/odoo.git",
			"html_url": "https://github.com/Be-Secure/odoo",
			"homepage": "https://www.odoo.com",
=======
				"main_github_url": "https://github.com/ros/ros_tutorials",
				"main_bes_url": "https://github.com/Be-Secure/ros_tutorials",
				"all_projects": {
					"ros_tutorials": "https://github.com/ros/ros_tutorials"

				},
				"all_bes_repos": [{
						"id": 397472124,
						"name": "ros_tutorials",
						"url": "https://github.com/Be-Secure/ros_tutorials"
					}
				]
			},
			"license": null,
			"language": [
				"C++", "Python", "Cmark"
			],
			"tags": {
				"IND": [
					"Automotive"
				],
				"SD": [
					""
				],
				"COM": [
					"community-led"
				],
				"TD-U": [
					"TD-U-IoT"
				]
			}
		},
		{
			"id": 172,
			"issue_url": "https://github.com/Be-Secure/BeSLighthouse/issues/172",
			"bes_tracking_id": 172,
			"name": "rosdistro",
			"full_name": "Be-Secure/rosdistro",
			"description": "This repo maintains the lists of repositories defining ROS distributions.",
			"watchers_count": 0,
			"forks_count": 0,
			"stargazers_count": 0,
			"size": 101629,
			"open_issues": 0,
			"created_at": "2021-08-18T04:26:40Z",
			"updated_at": "2021-08-18T04:26:41Z",
			"pushed_at": "2021-08-18T01:36:04Z",
			"git_url": "git://github.com/Be-Secure/rosdistro.git",
			"clone_url": "https://github.com/Be-Secure/rosdistro.git",
			"html_url": "https://github.com/Be-Secure/rosdistro",
            "homepage": "http://wiki.ros.org/rosdistro",
>>>>>>> ab7a8534
			"owner": {
				"login": "Be-Secure",
				"id": 44028837,
				"avatar_url": "https://avatars.githubusercontent.com/u/44028837?v=4",
				"html_url": "https://github.com/Be-Secure"
			},
            "bes_technology_stack": "A",
			"project_repos": {
<<<<<<< HEAD
				"main_github_url": "https://github.com/odoo/odoo",
				"main_bes_url": "https://github.com/Be-Secure/odoo",
				"all_projects": {
					"odoo": "https://github.com/odoo/odoo"

				},
				"all_bes_repos": [{
						"id": 395018421,
						"name": "odoo",
						"url": "https://github.com/Be-Secure/odoo"
					}

=======
				"main_github_url": "https://github.com/ros/rosdistro",
				"main_bes_url": "https://github.com/Be-Secure/rosdistro",
				"all_projects": {
					"rosdistro": "https://github.com/ros/rosdistro"

				},
				"all_bes_repos": [{
						"id": 397471826,
						"name": "rosdistro",
						"url": "https://github.com/Be-Secure/rosdistro"
					}
>>>>>>> ab7a8534
				]
			},
			"license": {
				"key": "other",
				"name": "Other",
				"spdx_id": "NOASSERTION",
<<<<<<< HEAD
				"url": "null",
				"node_id": "MDc6TGljZW5zZTA="
			},
			"language": [

				"Javascript", "HTML", "CSS", "Python", "Shell", "SCSS"
			],

			"tags": [
				"A",
				"IND-ALL",
				"COM - C",
				"TD-U-DkA",
		   
			] 


		},
		{
			"id": 161,
			"bes_tracking_id": 161,
			"issue_url": "https://github.com/Be-Secure/BeSLighthouse/issues/161",
			"name": "magento2",
			"full_name": "Be-Secure/magento2",
			"description": "Delivers basic eCommerce capabilities to build a unique online store from the ground up.",
			"watchers_count": 0,
			"forks_count": 0,
			"stargazers_count": 0,
			"size": 630994,
			"open_issues": 0,
			"created_at": "2021-08-11T14:33:05Z",
			"updated_at": "2021-08-11T14:33:09Z",
			"pushed_at": "2021-08-11T14:07:09Z",
			"git_url": "git://github.com/Be-Secure/magento2.git",
			"clone_url": "https://github.com/Be-Secure/magento2.git",
			"html_url": "https://github.com/Be-Secure/magento2",
			"homepage": "http://www.magento.com",
=======
				"url": null,
				"node_id": "MDc6TGljZW5zZTA="
			},
			"language": [
				"Shell", "Python"
			],

			"tags": {
				"IND": [
					"Automotive"
				],
				"SD": [
					""
				],
				"COM": [
					"community-led"
				],
				"TD-U": [
					"TD-U-IoT"

				]
			}
		},
		{
			"id": 171,
			"issue_url": "https://github.com/Be-Secure/BeSLighthouse/issues/171",
			"bes_tracking_id": 171,
			"name": "catkin",
			"full_name": "Be-Secure/catkin",
			"description": "Catkin is a collection of cmake macros and associated python code used to build some parts of ROS.",
			"watchers_count": 0,
			"forks_count": 0,
			"stargazers_count": 0,
			"size": 3755,
			"open_issues": 0,
			"created_at": "2021-08-18T04:24:52Z",
			"updated_at": "2021-08-18T04:24:53Z",
			"pushed_at": "2021-08-06T23:16:35Z",
			"git_url": "git://github.com/Be-Secure/catkin.git",
			"clone_url": "https://github.com/Be-Secure/catkin.git",
			"html_url": "https://github.com/Be-Secure/catkin",
			"homepage": "http://wiki.ros.org/catkin",
>>>>>>> ab7a8534
			"owner": {
				"login": "Be-Secure",
				"id": 44028837,
				"avatar_url": "https://avatars.githubusercontent.com/u/44028837?v=4",
				"html_url": "https://github.com/Be-Secure"
			},
            "bes_technology_stack": "A",
			"project_repos": {
<<<<<<< HEAD
				"main_github_url": "https://github.com/magento/magento2",
				"main_bes_url": "https://github.com/Be-Secure/magento2",
				"all_projects": {
					"magento2": "https://github.com/magento/magento2"

				},
				"all_bes_repos": [{
						"id": 395018690,
						"name": "magento2",
						"url": "https://github.com/Be-Secure/magento2"
					}

				]
			},
			"license": {
				"key": "osl-3.0",
				"name": "Open Software License 3.0",
				"spdx_id": "OSL-3.0",
				"url": "https://api.github.com/licenses/osl-3.0",
				"node_id": "MDc6TGljZW5zZTE2"
			},
			"language": [

				"Javascript", "HTML", "Less", "PHP"
			],

			"tags": [
				"A",
				"IND-RT",
				"COM - C",
				"TD-U-DkA",
				"TD-C-CA",
			   
			]

		},
		
=======
				"main_github_url": "https://github.com/ros/catkin",
				"main_bes_url": "https://github.com/Be-Secure/catkin",
				"all_projects": {
					"catkin": "https://github.com/ros/catkin"
				},
				"all_bes_repos": [{
						"id": 397471497,
						"name": "catkin",
						"url": "https://github.com/Be-Secure/catkin"
					}
				]
			},
			"license": {
				"key": "bsd-3-clause",
				"name": "BSD 3-Clause \"New\" or \"Revised\" License",
				"spdx_id": "BSD-3-Clause",
				"url": "https://api.github.com/licenses/bsd-3-clause",
				"node_id": "MDc6TGljZW5zZTU="
			},
			"language": [
				"Cmake", "Shell", "Python"
			],
			"tags": {
				"IND": [
					"Automotive"
				],
				"SD": [
					""
				],
				"COM": [
					"community-led"
				],
				"TD-U": [
					"TD-U-IoT"

				]
			}
		},
>>>>>>> ab7a8534
    ]
}<|MERGE_RESOLUTION|>--- conflicted
+++ resolved
@@ -804,7 +804,68 @@
 
 		},
 		{
-<<<<<<< HEAD
+			"id": 175,
+			"issue_url": "https://github.com/Be-Secure/BeSLighthouse/issues/175",
+			"bes_tracking_id": 175,
+			"name": "cassandra",
+			"full_name": "Be-Secure/cassandra",
+			"description": "Cassandra can distribute your data across multiple machines in an application-transparent matter.",
+			"watchers_count": 0,
+			"forks_count": 0,
+			"stargazers_count": 0,
+			"size": 358482,
+			"open_issues": 0,
+			"created_at": "2021-08-18T11:27:18Z",
+  			"updated_at": "2021-08-18T11:27:19Z",
+  			"pushed_at": "2021-08-18T09:52:30Z",
+			"git_url": "git://github.com/Be-Secure/cassandra.git",
+			"clone_url": "https://github.com/Be-Secure/cassandra.git",
+			"html_url": "https://github.com/Be-Secure/cassandra",
+			"homepage": "http://cassandra.apache.org",
+			"owner": {
+				"login": "Be-Secure",
+				"id": 44028837,
+				"avatar_url": "https://avatars.githubusercontent.com/u/44028837?v=4",
+				"html_url": "https://github.com/Be-Secure"
+			},
+            "bes_technology_stack": "A",
+			"project_repos": {
+				"main_github_url": "https://github.com/apache/cassandra",
+				"main_bes_url": "https://github.com/Be-Secure/cassandra",
+				"all_projects": {
+					"cassandra": "https://github.com/apache/cassandra"
+				},
+				"all_bes_repos": [{
+						"id": 397575793,
+						"name": "cassandra",
+						"url": "https://github.com/Be-Secure/cassandra"
+					}
+				]
+			},
+			"license": {
+				"key": "apache-2.0",
+				"name": "Apache License 2.0",
+				"spdx_id": "Apache-2.0",
+				"url": "https://api.github.com/licenses/apache-2.0",
+				"node_id": "MDc6TGljZW5zZTI="
+			},
+			"language": [
+				"Shell", "Python", "Java", "HTML", "GAP", "Lex"
+			],
+			"tags": {
+				"IND": [
+					"ALL"
+				],
+				"SD": [
+					""
+				],
+				"COM": [
+					"Android"
+				],
+				"TD-U": [
+					"TD-U-Db"
+
+		{
 			"id": 165,
 			"bes_tracking_id": 165,
 			"issue_url": "https://github.com/Be-Secure/BeSLighthouse/issues/165",
@@ -823,26 +884,6 @@
 			"clone_url": "https://github.com/Be-Secure/tock.git",
 			"html_url": "https://github.com/Be-Secure/tock",
 			"homepage": "https://www.tockos.org",
-=======
-			"id": 175,
-			"issue_url": "https://github.com/Be-Secure/BeSLighthouse/issues/175",
-			"bes_tracking_id": 175,
-			"name": "cassandra",
-			"full_name": "Be-Secure/cassandra",
-			"description": "Cassandra can distribute your data across multiple machines in an application-transparent matter.",
-			"watchers_count": 0,
-			"forks_count": 0,
-			"stargazers_count": 0,
-			"size": 358482,
-			"open_issues": 0,
-			"created_at": "2021-08-18T11:27:18Z",
-  			"updated_at": "2021-08-18T11:27:19Z",
-  			"pushed_at": "2021-08-18T09:52:30Z",
-			"git_url": "git://github.com/Be-Secure/cassandra.git",
-			"clone_url": "https://github.com/Be-Secure/cassandra.git",
-			"html_url": "https://github.com/Be-Secure/cassandra",
-			"homepage": "http://cassandra.apache.org",
->>>>>>> ab7a8534
 			"owner": {
 				"login": "Be-Secure",
 				"id": 44028837,
@@ -851,7 +892,6 @@
 			},
             "bes_technology_stack": "A",
 			"project_repos": {
-<<<<<<< HEAD
 				"main_github_url": "https://github.com/tock/tock",
 				"main_bes_url": "https://github.com/Be-Secure/tock",
 				"all_projects": {
@@ -864,18 +904,6 @@
 						"url": "https://github.com/Be-Secure/tock"
 					}
 
-=======
-				"main_github_url": "https://github.com/apache/cassandra",
-				"main_bes_url": "https://github.com/Be-Secure/cassandra",
-				"all_projects": {
-					"cassandra": "https://github.com/apache/cassandra"
-				},
-				"all_bes_repos": [{
-						"id": 397575793,
-						"name": "cassandra",
-						"url": "https://github.com/Be-Secure/cassandra"
-					}
->>>>>>> ab7a8534
 				]
 			},
 			"license": {
@@ -886,7 +914,6 @@
 				"node_id": "MDc6TGljZW5zZTI="
 			},
 			"language": [
-<<<<<<< HEAD
 
 				"C", "Nix", "Rust", "Python", "Shell", "Makefile"
 			],
@@ -917,45 +944,6 @@
 			"clone_url": "https://github.com/Be-Secure/moodle.git",
 			"html_url": "https://github.com/Be-Secure/moodle",
 			"homepage": "https://moodle.org/",
-=======
-				"Shell", "Python", "Java", "HTML", "GAP", "Lex"
-			],
-			"tags": {
-				"IND": [
-					"ALL"
-				],
-				"SD": [
-					""
-				],
-				"COM": [
-					"Android"
-				],
-				"TD-U": [
-					"TD-U-Db"
-
-				]
-			}
-		},
-		{
-			"id": 174,
-			"issue_url": "https://github.com/Be-Secure/BeSLighthouse/issues/174",
-			"bes_tracking_id": 174,
-			"name": "swig-wx",
-  			"full_name": "Be-Secure/swig-wx",
-			  "description": "Custom version of swig for wxPython, used by rx (deprecated)",
-			"watchers_count": 0,
-			"forks_count": 0,
-			"stargazers_count": 0,
-            "size": 3280,
-			"open_issues": 0,
-			"created_at": "2021-08-18T04:33:04Z",
-			"updated_at": "2021-08-18T04:33:05Z",
-			"pushed_at": "2013-02-07T21:28:51Z",
-			"git_url": "git://github.com/Be-Secure/swig-wx.git",
-			"clone_url": "https://github.com/Be-Secure/swig-wx.git",
-			"html_url": "https://github.com/Be-Secure/swig-wx",
-			"homepage": null,
->>>>>>> ab7a8534
 			"owner": {
 				"login": "Be-Secure",
 				"id": 44028837,
@@ -964,7 +952,6 @@
 			},
             "bes_technology_stack": "A",
 			"project_repos": {
-<<<<<<< HEAD
 				"main_github_url": "https://github.com/moodle/moodle",
 				"main_bes_url": "https://github.com/Be-Secure/moodle",
 				"all_projects": {
@@ -1020,64 +1007,6 @@
 			"clone_url": "https://github.com/Be-Secure/opencv.git",
 			"html_url": "https://github.com/Be-Secure/opencv",
 			"homepage": "https://opencv.org",
-=======
-				"main_github_url": "https://github.com/ros/swig-wx",
-				"main_bes_url": "https://github.com/Be-Secure/swig-wx",
-				"all_projects": {
-					"swig-wx": "https://github.com/ros/swig-wx"
-				},
-				"all_bes_repos": [{
-						"id": 397472993,
-						"name": "swig-wx",
-						"url": "https://github.com/Be-Secure/swig-wx"
-					}
-				]
-			},
-			"license": {
-				"key": "other",
-				"name": "Other",
-				"spdx_id": "NOASSERTION",
-				"url": null,
-				"node_id": "MDc6TGljZW5zZTA="
-			},
-			"language": [
-				"C++", "Python", "C", "C#", "Java", "Perl"
-			],
-			"tags": {
-				"IND": [
-					"Automotive"
-				],
-				"SD": [
-					""
-				],
-				"COM": [
-					"community-led"
-				],
-				"TD-U": [
-					"TD-U-IoT"
-				]
-			}
-		},
-		{
-			"id": 173,
-			"issue_url": "https://github.com/Be-Secure/BeSLighthouse/issues/173",
-			"bes_tracking_id": 173,
-			"name": "ros_tutorials",
-			"full_name": "Be-Secure/ros_tutorials",
-			"description": "Code used in tutorials found on ROS wiki",
-			"watchers_count": 0,
-			"forks_count": 0,
-			"stargazers_count": 0,
-			"size": 591,
-			"open_issues": 0,
-			"created_at": "2021-08-18T04:28:27Z",
-			"updated_at": "2021-08-18T04:28:28Z",
-			"pushed_at": "2021-08-11T05:23:07Z",
-			"git_url": "git://github.com/Be-Secure/ros_tutorials.git",
-			"clone_url": "https://github.com/Be-Secure/ros_tutorials.git",
-			"html_url": "https://github.com/Be-Secure/ros_tutorials",
-			"homepage": "http://wiki.ros.org/ros_tutorials",
->>>>>>> ab7a8534
 			"owner": {
 				"login": "Be-Secure",
 				"id": 44028837,
@@ -1086,7 +1015,6 @@
 			},
             "bes_technology_stack": "A",
 			"project_repos": {
-<<<<<<< HEAD
 				"main_github_url": "https://github.com/opencv/opencv",
 				"main_bes_url": "https://github.com/Be-Secure/opencv",
 				"all_projects": {
@@ -1143,59 +1071,6 @@
 			"clone_url": "https://github.com/Be-Secure/odoo.git",
 			"html_url": "https://github.com/Be-Secure/odoo",
 			"homepage": "https://www.odoo.com",
-=======
-				"main_github_url": "https://github.com/ros/ros_tutorials",
-				"main_bes_url": "https://github.com/Be-Secure/ros_tutorials",
-				"all_projects": {
-					"ros_tutorials": "https://github.com/ros/ros_tutorials"
-
-				},
-				"all_bes_repos": [{
-						"id": 397472124,
-						"name": "ros_tutorials",
-						"url": "https://github.com/Be-Secure/ros_tutorials"
-					}
-				]
-			},
-			"license": null,
-			"language": [
-				"C++", "Python", "Cmark"
-			],
-			"tags": {
-				"IND": [
-					"Automotive"
-				],
-				"SD": [
-					""
-				],
-				"COM": [
-					"community-led"
-				],
-				"TD-U": [
-					"TD-U-IoT"
-				]
-			}
-		},
-		{
-			"id": 172,
-			"issue_url": "https://github.com/Be-Secure/BeSLighthouse/issues/172",
-			"bes_tracking_id": 172,
-			"name": "rosdistro",
-			"full_name": "Be-Secure/rosdistro",
-			"description": "This repo maintains the lists of repositories defining ROS distributions.",
-			"watchers_count": 0,
-			"forks_count": 0,
-			"stargazers_count": 0,
-			"size": 101629,
-			"open_issues": 0,
-			"created_at": "2021-08-18T04:26:40Z",
-			"updated_at": "2021-08-18T04:26:41Z",
-			"pushed_at": "2021-08-18T01:36:04Z",
-			"git_url": "git://github.com/Be-Secure/rosdistro.git",
-			"clone_url": "https://github.com/Be-Secure/rosdistro.git",
-			"html_url": "https://github.com/Be-Secure/rosdistro",
-            "homepage": "http://wiki.ros.org/rosdistro",
->>>>>>> ab7a8534
 			"owner": {
 				"login": "Be-Secure",
 				"id": 44028837,
@@ -1204,7 +1079,6 @@
 			},
             "bes_technology_stack": "A",
 			"project_repos": {
-<<<<<<< HEAD
 				"main_github_url": "https://github.com/odoo/odoo",
 				"main_bes_url": "https://github.com/Be-Secure/odoo",
 				"all_projects": {
@@ -1217,26 +1091,12 @@
 						"url": "https://github.com/Be-Secure/odoo"
 					}
 
-=======
-				"main_github_url": "https://github.com/ros/rosdistro",
-				"main_bes_url": "https://github.com/Be-Secure/rosdistro",
-				"all_projects": {
-					"rosdistro": "https://github.com/ros/rosdistro"
-
-				},
-				"all_bes_repos": [{
-						"id": 397471826,
-						"name": "rosdistro",
-						"url": "https://github.com/Be-Secure/rosdistro"
-					}
->>>>>>> ab7a8534
 				]
 			},
 			"license": {
 				"key": "other",
 				"name": "Other",
 				"spdx_id": "NOASSERTION",
-<<<<<<< HEAD
 				"url": "null",
 				"node_id": "MDc6TGljZW5zZTA="
 			},
@@ -1274,50 +1134,6 @@
 			"clone_url": "https://github.com/Be-Secure/magento2.git",
 			"html_url": "https://github.com/Be-Secure/magento2",
 			"homepage": "http://www.magento.com",
-=======
-				"url": null,
-				"node_id": "MDc6TGljZW5zZTA="
-			},
-			"language": [
-				"Shell", "Python"
-			],
-
-			"tags": {
-				"IND": [
-					"Automotive"
-				],
-				"SD": [
-					""
-				],
-				"COM": [
-					"community-led"
-				],
-				"TD-U": [
-					"TD-U-IoT"
-
-				]
-			}
-		},
-		{
-			"id": 171,
-			"issue_url": "https://github.com/Be-Secure/BeSLighthouse/issues/171",
-			"bes_tracking_id": 171,
-			"name": "catkin",
-			"full_name": "Be-Secure/catkin",
-			"description": "Catkin is a collection of cmake macros and associated python code used to build some parts of ROS.",
-			"watchers_count": 0,
-			"forks_count": 0,
-			"stargazers_count": 0,
-			"size": 3755,
-			"open_issues": 0,
-			"created_at": "2021-08-18T04:24:52Z",
-			"updated_at": "2021-08-18T04:24:53Z",
-			"pushed_at": "2021-08-06T23:16:35Z",
-			"git_url": "git://github.com/Be-Secure/catkin.git",
-			"clone_url": "https://github.com/Be-Secure/catkin.git",
-			"html_url": "https://github.com/Be-Secure/catkin",
-			"homepage": "http://wiki.ros.org/catkin",
->>>>>>> ab7a8534
 			"owner": {
 				"login": "Be-Secure",
 				"id": 44028837,
@@ -1326,7 +1142,6 @@
 			},
             "bes_technology_stack": "A",
 			"project_repos": {
-<<<<<<< HEAD
 				"main_github_url": "https://github.com/magento/magento2",
 				"main_bes_url": "https://github.com/Be-Secure/magento2",
 				"all_projects": {
@@ -1364,7 +1179,226 @@
 
 		},
 		
-=======
+				]
+			}
+		},
+		{
+			"id": 174,
+			"issue_url": "https://github.com/Be-Secure/BeSLighthouse/issues/174",
+			"bes_tracking_id": 174,
+			"name": "swig-wx",
+  			"full_name": "Be-Secure/swig-wx",
+			  "description": "Custom version of swig for wxPython, used by rx (deprecated)",
+			"watchers_count": 0,
+			"forks_count": 0,
+			"stargazers_count": 0,
+            "size": 3280,
+			"open_issues": 0,
+			"created_at": "2021-08-18T04:33:04Z",
+			"updated_at": "2021-08-18T04:33:05Z",
+			"pushed_at": "2013-02-07T21:28:51Z",
+			"git_url": "git://github.com/Be-Secure/swig-wx.git",
+			"clone_url": "https://github.com/Be-Secure/swig-wx.git",
+			"html_url": "https://github.com/Be-Secure/swig-wx",
+			"homepage": null,
+			"owner": {
+				"login": "Be-Secure",
+				"id": 44028837,
+				"avatar_url": "https://avatars.githubusercontent.com/u/44028837?v=4",
+				"html_url": "https://github.com/Be-Secure"
+			},
+            "bes_technology_stack": "A",
+			"project_repos": {
+				"main_github_url": "https://github.com/ros/swig-wx",
+				"main_bes_url": "https://github.com/Be-Secure/swig-wx",
+				"all_projects": {
+					"swig-wx": "https://github.com/ros/swig-wx"
+				},
+				"all_bes_repos": [{
+						"id": 397472993,
+						"name": "swig-wx",
+						"url": "https://github.com/Be-Secure/swig-wx"
+					}
+				]
+			},
+			"license": {
+				"key": "other",
+				"name": "Other",
+				"spdx_id": "NOASSERTION",
+				"url": null,
+				"node_id": "MDc6TGljZW5zZTA="
+			},
+			"language": [
+				"C++", "Python", "C", "C#", "Java", "Perl"
+			],
+			"tags": {
+				"IND": [
+					"Automotive"
+				],
+				"SD": [
+					""
+				],
+				"COM": [
+					"community-led"
+				],
+				"TD-U": [
+					"TD-U-IoT"
+				]
+			}
+		},
+		{
+			"id": 173,
+			"issue_url": "https://github.com/Be-Secure/BeSLighthouse/issues/173",
+			"bes_tracking_id": 173,
+			"name": "ros_tutorials",
+			"full_name": "Be-Secure/ros_tutorials",
+			"description": "Code used in tutorials found on ROS wiki",
+			"watchers_count": 0,
+			"forks_count": 0,
+			"stargazers_count": 0,
+			"size": 591,
+			"open_issues": 0,
+			"created_at": "2021-08-18T04:28:27Z",
+			"updated_at": "2021-08-18T04:28:28Z",
+			"pushed_at": "2021-08-11T05:23:07Z",
+			"git_url": "git://github.com/Be-Secure/ros_tutorials.git",
+			"clone_url": "https://github.com/Be-Secure/ros_tutorials.git",
+			"html_url": "https://github.com/Be-Secure/ros_tutorials",
+			"homepage": "http://wiki.ros.org/ros_tutorials",
+			"owner": {
+				"login": "Be-Secure",
+				"id": 44028837,
+				"avatar_url": "https://avatars.githubusercontent.com/u/44028837?v=4",
+				"html_url": "https://github.com/Be-Secure"
+			},
+            "bes_technology_stack": "A",
+			"project_repos": {
+				"main_github_url": "https://github.com/ros/ros_tutorials",
+				"main_bes_url": "https://github.com/Be-Secure/ros_tutorials",
+				"all_projects": {
+					"ros_tutorials": "https://github.com/ros/ros_tutorials"
+
+				},
+				"all_bes_repos": [{
+						"id": 397472124,
+						"name": "ros_tutorials",
+						"url": "https://github.com/Be-Secure/ros_tutorials"
+					}
+				]
+			},
+			"license": null,
+			"language": [
+				"C++", "Python", "Cmark"
+			],
+			"tags": {
+				"IND": [
+					"Automotive"
+				],
+				"SD": [
+					""
+				],
+				"COM": [
+					"community-led"
+				],
+				"TD-U": [
+					"TD-U-IoT"
+				]
+			}
+		},
+		{
+			"id": 172,
+			"issue_url": "https://github.com/Be-Secure/BeSLighthouse/issues/172",
+			"bes_tracking_id": 172,
+			"name": "rosdistro",
+			"full_name": "Be-Secure/rosdistro",
+			"description": "This repo maintains the lists of repositories defining ROS distributions.",
+			"watchers_count": 0,
+			"forks_count": 0,
+			"stargazers_count": 0,
+			"size": 101629,
+			"open_issues": 0,
+			"created_at": "2021-08-18T04:26:40Z",
+			"updated_at": "2021-08-18T04:26:41Z",
+			"pushed_at": "2021-08-18T01:36:04Z",
+			"git_url": "git://github.com/Be-Secure/rosdistro.git",
+			"clone_url": "https://github.com/Be-Secure/rosdistro.git",
+			"html_url": "https://github.com/Be-Secure/rosdistro",
+            "homepage": "http://wiki.ros.org/rosdistro",
+			"owner": {
+				"login": "Be-Secure",
+				"id": 44028837,
+				"avatar_url": "https://avatars.githubusercontent.com/u/44028837?v=4",
+				"html_url": "https://github.com/Be-Secure"
+			},
+            "bes_technology_stack": "A",
+			"project_repos": {
+				"main_github_url": "https://github.com/ros/rosdistro",
+				"main_bes_url": "https://github.com/Be-Secure/rosdistro",
+				"all_projects": {
+					"rosdistro": "https://github.com/ros/rosdistro"
+
+				},
+				"all_bes_repos": [{
+						"id": 397471826,
+						"name": "rosdistro",
+						"url": "https://github.com/Be-Secure/rosdistro"
+					}
+				]
+			},
+			"license": {
+				"key": "other",
+				"name": "Other",
+				"spdx_id": "NOASSERTION",
+				"url": null,
+				"node_id": "MDc6TGljZW5zZTA="
+			},
+			"language": [
+				"Shell", "Python"
+			],
+
+			"tags": {
+				"IND": [
+					"Automotive"
+				],
+				"SD": [
+					""
+				],
+				"COM": [
+					"community-led"
+				],
+				"TD-U": [
+					"TD-U-IoT"
+
+				]
+			}
+		},
+		{
+			"id": 171,
+			"issue_url": "https://github.com/Be-Secure/BeSLighthouse/issues/171",
+			"bes_tracking_id": 171,
+			"name": "catkin",
+			"full_name": "Be-Secure/catkin",
+			"description": "Catkin is a collection of cmake macros and associated python code used to build some parts of ROS.",
+			"watchers_count": 0,
+			"forks_count": 0,
+			"stargazers_count": 0,
+			"size": 3755,
+			"open_issues": 0,
+			"created_at": "2021-08-18T04:24:52Z",
+			"updated_at": "2021-08-18T04:24:53Z",
+			"pushed_at": "2021-08-06T23:16:35Z",
+			"git_url": "git://github.com/Be-Secure/catkin.git",
+			"clone_url": "https://github.com/Be-Secure/catkin.git",
+			"html_url": "https://github.com/Be-Secure/catkin",
+			"homepage": "http://wiki.ros.org/catkin",
+			"owner": {
+				"login": "Be-Secure",
+				"id": 44028837,
+				"avatar_url": "https://avatars.githubusercontent.com/u/44028837?v=4",
+				"html_url": "https://github.com/Be-Secure"
+			},
+            "bes_technology_stack": "A",
+			"project_repos": {
 				"main_github_url": "https://github.com/ros/catkin",
 				"main_bes_url": "https://github.com/Be-Secure/catkin",
 				"all_projects": {
@@ -1403,6 +1437,5 @@
 				]
 			}
 		},
->>>>>>> ab7a8534
     ]
 }