--- conflicted
+++ resolved
@@ -8,14 +8,8 @@
     <meta property="og:image" content=""/> -->
 
   <meta charset="utf-8" />
-<<<<<<< HEAD
   <link href="./assets/stylesheets/bootstrap.min.css" rel="stylesheet" />
   <link href="./assets/stylesheets/common.css" rel="stylesheet" />
-=======
-  <!-- <link href="assets/stylesheets/bootstrap.min.css" rel="stylesheet" /> -->
-  <!-- <link rel="stylesheet" href="../bes_visualisation/assets/stylesheets/bootstrap.min.css"> -->
-  <link href="assets/stylesheets/common.css" rel="stylesheet" />
->>>>>>> 0c783120
 
   <!-- The CSS for the loading indicator container-->
   <link href="assets/stylesheets/bessearch.foamtree.util.loading.css" rel="stylesheet" />
